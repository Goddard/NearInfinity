--- conflicted
+++ resolved
@@ -1,9 +1,4 @@
 *.class
-<<<<<<< HEAD
-*.jar
-/bin
-=======
 /bin
 /build
->>>>>>> f51bf905
 /.settings