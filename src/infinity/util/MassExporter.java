--- conflicted
+++ resolved
@@ -139,13 +139,8 @@
   public void actionPerformed(ActionEvent event)
   {
     if (event.getSource() == bExport) {
-<<<<<<< HEAD
-      selectedTypes = listTypes.getSelectedValuesList();
+      selectedTypes = listTypes.getSelectedValues();
       outputDir = new File(tfDirectory.getText()); //File is used intentionally
-=======
-      selectedTypes = listTypes.getSelectedValues();
-      outputDir = new File(tfDirectory.getText());
->>>>>>> 17e57c73
       outputDir.mkdirs();
       setVisible(false);
       new Thread(this).start();
