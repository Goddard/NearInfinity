// Near Infinity - An Infinity Engine Browser and Editor
// Copyright (C) 2001 - 2005 Jon Olav Hauglid
// See LICENSE.txt for license information

package infinity.resource.sound;

import infinity.gui.BrowserMenuBar;
import infinity.icon.Icons;
import infinity.resource.*;
import infinity.resource.Closeable;
import infinity.resource.key.FileResourceEntry;
import infinity.resource.key.ResourceEntry;
import infinity.search.WavReferenceSearcher;
import infinity.util.*;

import javax.swing.*;
import java.awt.*;
import java.awt.event.*;
import java.io.*;

public final class WavResource implements Resource, ActionListener, Closeable, Runnable
{
  private final ResourceEntry entry;
  private final SoundUtilities a2w = new SoundUtilities();
  private final String signature;
  private File wavfile;
  private JButton bplay, bstop, bfind, bconvert, bexport, bexportmp3, bexportConvert;
  private JPanel panel;
  private boolean fileCreated;
  private byte mp3data[];
  private int channels;

  public WavResource(ResourceEntry entry) throws Exception
  {
    this.entry = entry;
    byte data[] = entry.getResourceData();
    signature = new String(data, 0, 4);
    if (signature.equals("RIFF")) {
      if (Byteconvert.convertShort(data, 20) == 0x11) { // IMA ADPCM
        wavfile = SoundUtilities.convertADPCM(data, 0, entry.toString());
        fileCreated = true;
      }
//      else if (ResourceFactory.getGameID() == ResourceFactory.ID_KOTOR &&
//               data[20] == 0x01) {
//        data[20] = 0x11;
//        wavfile = SoundUtilities.convertADPCM(data, 0, entry.toString());
//        fileCreated = true;
//      }
      else if (data.length > 60 && new String(data, 58, 3).equalsIgnoreCase("ID3"))
        mp3data = ArrayUtil.getSubArray(data, 58, data.length - 58);
      else if (entry instanceof FileResourceEntry)
        wavfile = entry.getActualFile();
      else {
        // In BIF
        wavfile = new FileCI(entry.toString());
        BufferedOutputStream bos = new BufferedOutputStream(new FileOutputStreamCI(wavfile));
        bos.write(data, 0, data.length);
        bos.close();
        fileCreated = true;
      }
    }
    else if (signature.equals("WAVC")) {
      new String(data, 4, 4); // Version
      Byteconvert.convertInt(data, 8); // Unc_length
      Byteconvert.convertInt(data, 12); // Com_length
      // 4 unknown bytes
      channels = (int)Byteconvert.convertShort(data, 20);
      // 6 unknown bytes

      if (BrowserMenuBar.getInstance().autoConvertWAV())
        wavfile = SoundUtilities.convert(data, 28, '_' + entry.toString(), channels == 1);
      fileCreated = true;
    }
    else if (signature.equals("BMU ")) {
      mp3data = ArrayUtil.getSubArray(data, 8, data.length - 8);
    }
    else if (data.length > 480 && new String(data, 470, 4).equals("RIFF")) {
      if (Byteconvert.convertShort(data, 470 + 20) == 0x11) { // IMA ADPCM
        wavfile = SoundUtilities.convertADPCM(data, 470, entry.toString());
        fileCreated = true;
      }
      else {
        wavfile = new FileCI(entry.toString());
        BufferedOutputStream bos = new BufferedOutputStream(new FileOutputStreamCI(wavfile));
        bos.write(data, 470, data.length - 470);
        bos.close();
        fileCreated = true;
      }
    }
    else
      throw new Exception("Unsupported WAV file: " + signature);
  }

// --------------------- Begin Interface ActionListener ---------------------

  public void actionPerformed(ActionEvent event)
  {
    if (event.getSource() == bplay)
      new Thread(this).start();
    else if (event.getSource() == bstop) {
      bstop.setEnabled(false);
      a2w.stopPlay();
      bplay.setEnabled(true);
    }
    else if (event.getSource() == bfind)
      new WavReferenceSearcher(entry, panel.getTopLevelAncestor());
    else if (event.getSource() == bconvert) {
      try {
        wavfile = SoundUtilities.convert(entry.getResourceData(), 28, '_' + entry.toString(), channels == 1);
        bplay.setEnabled(true);
        bplay.setToolTipText(null);
        bconvert.setEnabled(false);
      } catch (Exception e) {
        JOptionPane.showMessageDialog(panel, "Error during conversion", "Error", JOptionPane.ERROR_MESSAGE);
        e.printStackTrace();
      }
    }
    else if (event.getSource() == bexport)
      ResourceFactory.getInstance().exportResource(entry, panel.getTopLevelAncestor());
    else if (event.getSource() == bexportmp3)
      ResourceFactory.getInstance().exportResource(entry, mp3data,
                                                   entry.toString().substring(0,
                                                                              entry.toString().lastIndexOf(
                                                                                      (int)'.')) + ".mp3",
                                                   panel.getTopLevelAncestor());
    else if (event.getSource() == bexportConvert) {
      JFileChooser chooser = new JFileChooser(ResourceFactory.getRootDir());
      chooser.setDialogTitle("Export & Convert");
      chooser.setSelectedFile(new FileCI(entry.toString()));
      if (chooser.showDialog(panel, "Export") == JFileChooser.APPROVE_OPTION) {
        String filename = chooser.getSelectedFile().toString();
<<<<<<< HEAD
        File acmfile = new FileCI(filename.substring(0, filename.lastIndexOf('.')) + ".ACM");
        try {
          BufferedOutputStream bos = new BufferedOutputStream(new FileOutputStreamCI(acmfile));
          byte data[] = entry.getResourceData();
          bos.write(data, 28, data.length - 28);
          bos.close();
          File acm2wav = new FileCI(ResourceFactory.getRootDir(), "acm2wav.exe");
          if (!acm2wav.exists())
            acm2wav = new FileCI("acm2wav.exe");
          if (!acm2wav.exists())
            return;
          if (channels == 1)
            Runtime.getRuntime().exec('\"' + acm2wav.getAbsolutePath() + "\" \"" + acmfile + "\" -m", null,
                                      chooser.getSelectedFile().getParentFile()).waitFor();
          else
            Runtime.getRuntime().exec('\"' + acm2wav.getAbsolutePath() + "\" \"" + acmfile + '\"', null,
                                      chooser.getSelectedFile().getParentFile()).waitFor();
          acmfile.delete();
=======
        try {
          SoundUtilities.convert(entry.getResourceData(), 28, filename, channels == 1);
>>>>>>> 50b69a06
        } catch (Exception e) {
          JOptionPane.showMessageDialog(panel, "Error during conversion", "Error", JOptionPane.ERROR_MESSAGE);
          e.printStackTrace();
        }
      }
    }
  }

// --------------------- End Interface ActionListener ---------------------


// --------------------- Begin Interface Closeable ---------------------

  public void close()
  {
    a2w.stopPlay();
    if (wavfile == null || !fileCreated)
      return;
    if (!wavfile.delete())
      wavfile.deleteOnExit();
  }

// --------------------- End Interface Closeable ---------------------


// --------------------- Begin Interface Resource ---------------------

  public ResourceEntry getResourceEntry()
  {
    return entry;
  }

// --------------------- End Interface Resource ---------------------


// --------------------- Begin Interface Runnable ---------------------

  public void run()
  {
    bplay.setEnabled(false);
    bstop.setEnabled(true);
    try {
      a2w.play(wavfile);
    } catch (Exception e) {
      JOptionPane.showMessageDialog(panel, "Error during playback", "Error", JOptionPane.ERROR_MESSAGE);
      e.printStackTrace();
    }
    bstop.setEnabled(false);
    bplay.setEnabled(true);
  }

// --------------------- End Interface Runnable ---------------------


// --------------------- Begin Interface Viewable ---------------------

  public JComponent makeViewer(ViewableContainer container)
  {
    JPanel buttonpanel = new JPanel();
    GridBagLayout gbl = new GridBagLayout();
    GridBagConstraints gbc = new GridBagConstraints();
    buttonpanel.setLayout(gbl);
    gbc.insets = new Insets(3, 3, 3, 3);
    gbc.fill = GridBagConstraints.HORIZONTAL;

    bfind = new JButton("Find references...", Icons.getIcon("Find16.gif"));
    bexport = new JButton("Export...", Icons.getIcon("Export16.gif"));
    bexport.addActionListener(this);
    bfind.addActionListener(this);

    if (mp3data == null) {
      bplay = new JButton(Icons.getIcon("Play16.gif"));
      bstop = new JButton(Icons.getIcon("Stop16.gif"));
      bplay.addActionListener(this);
      bstop.addActionListener(this);
      bplay.setEnabled(wavfile != null);
      bstop.setEnabled(false);
      if (!BrowserMenuBar.getInstance().autoConvertWAV() && wavfile == null) {
        bconvert = new JButton("Convert", Icons.getIcon("Refresh16.gif"));
        bconvert.addActionListener(this);
        bplay.setEnabled(false);
        bplay.setToolTipText("You must convert file before playback is possible");
      }

      gbl.setConstraints(bplay, gbc);
      buttonpanel.add(bplay);

      gbc.gridwidth = GridBagConstraints.REMAINDER;
      gbl.setConstraints(bstop, gbc);
      buttonpanel.add(bstop);

      if (bconvert != null) {
        gbl.setConstraints(bconvert, gbc);
        buttonpanel.add(bconvert);
      }
    }
    else {
      bexportmp3 = new JButton("Export as MP3...", Icons.getIcon("Export16.gif"));
      bexportmp3.addActionListener(this);

      gbl.setConstraints(bexportmp3, gbc);
      buttonpanel.add(bexportmp3);
    }
    JPanel centerpanel = new JPanel(new BorderLayout());
    centerpanel.add(buttonpanel, BorderLayout.CENTER);

    JPanel lowerpanel = new JPanel(new FlowLayout(FlowLayout.CENTER));
    lowerpanel.add(bfind);
    lowerpanel.add(bexport);
    if (signature.equalsIgnoreCase("WAVC")) {
      bexportConvert = new JButton("Export & Convert...", Icons.getIcon("Export16.gif"));
      bexportConvert.addActionListener(this);
<<<<<<< HEAD
      if (new FileCI(ResourceFactory.getRootDir(), "acm2wav.exe").exists() ||
          new FileCI("acm2wav.exe").exists())
=======
      if (SoundUtilities.converterExists())
>>>>>>> 50b69a06
        ;
      else {
        bexportConvert.setSelected(false);
        bexportConvert.setToolTipText("Sound converter not found");
      }
      lowerpanel.add(bexportConvert);
    }

    panel = new JPanel(new BorderLayout());
    panel.add(centerpanel, BorderLayout.CENTER);
    panel.add(lowerpanel, BorderLayout.SOUTH);
    centerpanel.setBorder(BorderFactory.createLoweredBevelBorder());

    return panel;
  }

// --------------------- End Interface Viewable ---------------------
}
<|MERGE_RESOLUTION|>--- conflicted
+++ resolved
@@ -129,29 +129,8 @@
       chooser.setSelectedFile(new FileCI(entry.toString()));
       if (chooser.showDialog(panel, "Export") == JFileChooser.APPROVE_OPTION) {
         String filename = chooser.getSelectedFile().toString();
-<<<<<<< HEAD
-        File acmfile = new FileCI(filename.substring(0, filename.lastIndexOf('.')) + ".ACM");
-        try {
-          BufferedOutputStream bos = new BufferedOutputStream(new FileOutputStreamCI(acmfile));
-          byte data[] = entry.getResourceData();
-          bos.write(data, 28, data.length - 28);
-          bos.close();
-          File acm2wav = new FileCI(ResourceFactory.getRootDir(), "acm2wav.exe");
-          if (!acm2wav.exists())
-            acm2wav = new FileCI("acm2wav.exe");
-          if (!acm2wav.exists())
-            return;
-          if (channels == 1)
-            Runtime.getRuntime().exec('\"' + acm2wav.getAbsolutePath() + "\" \"" + acmfile + "\" -m", null,
-                                      chooser.getSelectedFile().getParentFile()).waitFor();
-          else
-            Runtime.getRuntime().exec('\"' + acm2wav.getAbsolutePath() + "\" \"" + acmfile + '\"', null,
-                                      chooser.getSelectedFile().getParentFile()).waitFor();
-          acmfile.delete();
-=======
         try {
           SoundUtilities.convert(entry.getResourceData(), 28, filename, channels == 1);
->>>>>>> 50b69a06
         } catch (Exception e) {
           JOptionPane.showMessageDialog(panel, "Error during conversion", "Error", JOptionPane.ERROR_MESSAGE);
           e.printStackTrace();
@@ -264,12 +243,7 @@
     if (signature.equalsIgnoreCase("WAVC")) {
       bexportConvert = new JButton("Export & Convert...", Icons.getIcon("Export16.gif"));
       bexportConvert.addActionListener(this);
-<<<<<<< HEAD
-      if (new FileCI(ResourceFactory.getRootDir(), "acm2wav.exe").exists() ||
-          new FileCI("acm2wav.exe").exists())
-=======
       if (SoundUtilities.converterExists())
->>>>>>> 50b69a06
         ;
       else {
         bexportConvert.setSelected(false);
