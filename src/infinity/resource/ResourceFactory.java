--- conflicted
+++ resolved
@@ -383,13 +383,7 @@
     else if (new FileCI(rootDir, "movies/graphsim.mov").exists() || // Mac BG1 detection hack
              (new FileCI(rootDir, "baldur.exe").exists() && new FileCI(rootDir, "Config.exe").exists()))
       currentGame = ID_BG1;
-<<<<<<< HEAD
-    else if (new FileCI(rootDir, "bg1tutu.exe").exists())
-      currentGame = ID_TUTU;
-    else if (new FileCI(rootDir, "baldur.exe").exists() && new FileCI(rootDir, "chitin.ini").exists())
-=======
-    else if (new File(rootDir, "baldur.exe").exists() && new File(rootDir, "chitin.ini").exists())
->>>>>>> 2b87556b
+    else if (new FileCI(rootDir, "baldur.exe").exists() && new File(rootDir, "chitin.ini").exists())
       currentGame = ID_DEMO;
     else if (new FileCI(rootDir, "movies/DEATHAND.wbm").exists())
       currentGame = ID_BGEE;
