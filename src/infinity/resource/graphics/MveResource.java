--- conflicted
+++ resolved
@@ -28,30 +28,11 @@
   public MveResource(ResourceEntry entry) throws Exception
   {
     this.entry = entry;
-<<<<<<< HEAD
-    blocker.setBlocked(true);
-    try {
-      moviefile = new FileCI('_' + entry.toString() + ".exe");
-      BufferedOutputStream bos = new BufferedOutputStream(new FileOutputStreamCI(moviefile));
-      // Write stub
-      BufferedInputStream stub = new BufferedInputStream(MveResource.class.getResourceAsStream("mve.stub"));
-      Filewriter.writeBytes(bos, Filereader.readBytes(stub, 77312));
-      stub.close();
-      // Append movie
-      int size = entry.getResourceInfo()[0];
-      InputStream is = entry.getResourceDataAsStream();
-      byte buffer[] = new byte[65536];
-      int bytesread = is.read(buffer);
-      while (size > 0) {
-        bos.write(buffer, 0, bytesread);
-        size -= bytesread;
-        bytesread = is.read(buffer, 0, Math.min(size, buffer.length));
-=======
     if (System.getProperty("os.name").toLowerCase().startsWith("windows")) {
       blocker.setBlocked(true);
       try {
-        moviefile = new File('_' + entry.toString() + ".exe");
-        BufferedOutputStream bos = new BufferedOutputStream(new FileOutputStream(moviefile));
+        moviefile = new FileCI('_' + entry.toString() + ".exe");
+        BufferedOutputStream bos = new BufferedOutputStream(new FileOutputStreamCI(moviefile));
         // Write stub
         BufferedInputStream stub = new BufferedInputStream(MveResource.class.getResourceAsStream("mve.stub"));
         Filewriter.writeBytes(bos, Filereader.readBytes(stub, 77312));
@@ -72,7 +53,6 @@
         blocker.setBlocked(false);
         moviefile.delete();
         throw e;
->>>>>>> 38567f19
       }
       blocker.setBlocked(false);
     }
