--- conflicted
+++ resolved
@@ -6,13 +6,13 @@
 
 import infinity.gui.BIFFEditor;
 import infinity.resource.ResourceFactory;
-<<<<<<< HEAD
-import infinity.util.*;
-=======
 import infinity.util.ArrayUtil;
 import infinity.util.Filewriter;
 import infinity.util.NIFile;
->>>>>>> 23e2318c
+import infinity.util.FileInputStreamCI;
+import infinity.util.FileOutputStreamCI;
+import infinity.util.RandomAccessFileCI;
+import infinity.util.FileCI;
 
 import java.io.*;
 import java.util.*;
@@ -113,11 +113,7 @@
 
   public void write() throws Exception
   {
-<<<<<<< HEAD
-    File dummyfile = new FileCI(ResourceFactory.getRootDir(),
-=======
     File dummyfile = NIFile.getFile(ResourceFactory.getRootDirs(),
->>>>>>> 23e2318c
                               "data" + File.separatorChar + "_dummy.bif");
     writeBIFF(dummyfile);
     ResourceFactory.getKeyfile().closeBIFFFile();
@@ -126,32 +122,19 @@
       // Delete old BIF, rename this to real name
       File realfile = bifentry.getFile();
       if (realfile == null)
-<<<<<<< HEAD
-        realfile = new FileCI(ResourceFactory.getRootDir(), bifentry.toString());
-=======
         realfile = NIFile.getFile(ResourceFactory.getRootDirs(), bifentry.toString());
->>>>>>> 23e2318c
       else
         realfile.delete();
       dummyfile.renameTo(realfile);
     }
     else if (format == BIFFEditor.BIF) {
-<<<<<<< HEAD
-      File compressedfile = new FileCI(ResourceFactory.getRootDir(),
-=======
       File compressedfile = NIFile.getFile(ResourceFactory.getRootDirs(),
->>>>>>> 23e2318c
                                      "data" + File.separatorChar + "_dummy.cbf");
       compressBIF(dummyfile, compressedfile, bifentry.toString());
       dummyfile.delete();
       // Delete both BIFF version if this exist
-<<<<<<< HEAD
-      String filename = ResourceFactory.getRootDir().toString() + bifentry.toString();
+      String filename = NIFile.getFile(ResourceFactory.getRootDirs(), bifentry.toString()).toString();
       new FileCI(filename).delete();
-=======
-      String filename = NIFile.getFile(ResourceFactory.getRootDirs(), bifentry.toString()).toString();
-      new File(filename).delete();
->>>>>>> 23e2318c
       filename = filename.substring(0, filename.lastIndexOf(".")) + ".cbf";
       // Delete old BIF, rename this to real name
       File realfile = bifentry.getFile();
@@ -162,22 +145,14 @@
       compressedfile.renameTo(realfile);
     }
     else if (format == BIFFEditor.BIFC) {
-<<<<<<< HEAD
-      File compressedfile = new FileCI(ResourceFactory.getRootDir(),
-=======
       File compressedfile = NIFile.getFile(ResourceFactory.getRootDirs(),
->>>>>>> 23e2318c
                                      "data" + File.separatorChar + "_dummy2.bif");
       compressBIFC(dummyfile, compressedfile);
       dummyfile.delete();
       // Delete old BIF, rename this to real name
       File realfile = bifentry.getFile();
       if (realfile == null)
-<<<<<<< HEAD
-        realfile = new FileCI(ResourceFactory.getRootDir(), bifentry.toString());
-=======
         realfile = NIFile.getFile(ResourceFactory.getRootDirs(), bifentry.toString());
->>>>>>> 23e2318c
       else
         realfile.delete();
       compressedfile.renameTo(realfile);
