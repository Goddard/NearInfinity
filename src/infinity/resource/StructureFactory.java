// Near Infinity - An Infinity Engine Browser and Editor
// Copyright (C) 2001 - 2005 Jon Olav Hauglid
// See LICENSE.txt for license information

package infinity.resource;

import java.awt.Window;
import java.io.BufferedOutputStream;
import java.io.File;
import java.util.EnumMap;

import javax.swing.JFileChooser;
import javax.swing.JOptionPane;
import javax.swing.filechooser.FileNameExtensionFilter;

import infinity.gui.NewChrSettings;
import infinity.gui.NewProSettings;
import infinity.gui.NewResSettings;
<<<<<<< HEAD
import infinity.util.FileCI;
import infinity.util.FileOutputStreamCI;
=======
import infinity.util.NIFile;
>>>>>>> 23e2318c
import infinity.util.ResourceStructure;

// Create different pre-initialized IE game resources from scratch and writing them to disk.
public final class StructureFactory
{
  // Supported resource types
  public static enum ResType {
    RES_2DA, RES_ARE, RES_BCS, RES_BIO, RES_CHR, RES_CRE, RES_EFF, RES_IDS,
    RES_INI, RES_ITM, RES_PRO, RES_RES, RES_SPL, RES_SRC, RES_STO, RES_VEF,
    RES_VVC, RES_WED, RES_WFX, RES_WMAP
  }

  private static final EnumMap<ResType, String> resExt = new EnumMap<ResType, String>(ResType.class);
  private static StructureFactory sfactory;

  static {
    resExt.put(ResType.RES_2DA, "2DA");
    resExt.put(ResType.RES_ARE, "ARE");
    resExt.put(ResType.RES_BCS, "BCS");
    resExt.put(ResType.RES_BIO, "BIO");
    resExt.put(ResType.RES_CHR, "CHR");
    resExt.put(ResType.RES_CRE, "CRE");
    resExt.put(ResType.RES_EFF, "EFF");
    resExt.put(ResType.RES_IDS, "IDS");
    resExt.put(ResType.RES_INI, "INI");
    resExt.put(ResType.RES_ITM, "ITM");
    resExt.put(ResType.RES_PRO, "PRO");
    resExt.put(ResType.RES_RES, "RES");
    resExt.put(ResType.RES_SPL, "SPL");
    resExt.put(ResType.RES_SRC, "SRC");
    resExt.put(ResType.RES_STO, "STO");
    resExt.put(ResType.RES_VEF, "VEF");
    resExt.put(ResType.RES_VVC, "VVC");
    resExt.put(ResType.RES_WED, "WED");
    resExt.put(ResType.RES_WFX, "WFX");
    resExt.put(ResType.RES_WMAP, "WMP");
  };


  public static StructureFactory getInstance()
  {
    if (sfactory == null)
      sfactory = new StructureFactory();
    return sfactory;
  }

  // Write a new resource of specified type to disk
  public void newResource(ResType type, Window parent)
  {
    // use most appropriate initial folder for each file type
    File savedir = null;
    switch (type) {
      case RES_BIO:
      case RES_CHR:
      case RES_RES:
<<<<<<< HEAD
        savedir = new FileCI(ResourceFactory.getRootDir(), "Characters");
        if (!savedir.exists())
          savedir = new FileCI(ResourceFactory.getRootDir(), ResourceFactory.OVERRIDEFOLDER);
=======
        savedir = NIFile.getFile(ResourceFactory.getRootDirs(), "Characters");
        if (!savedir.exists())
          savedir = NIFile.getFile(ResourceFactory.getRootDirs(), ResourceFactory.OVERRIDEFOLDER);
>>>>>>> 23e2318c
        break;
      default:
        savedir = NIFile.getFile(ResourceFactory.getRootDirs(), ResourceFactory.OVERRIDEFOLDER);
        break;
    }
    if (savedir == null || !savedir.exists())
<<<<<<< HEAD
      savedir = new FileCI(ResourceFactory.getRootDir(), "");
=======
      savedir = ResourceFactory.getRootDirs()[0];
>>>>>>> 23e2318c
    JFileChooser fc = new JFileChooser(savedir);
    String title = "Create new " + resExt.get(type) + " resource";
    fc.setDialogTitle(title);
    fc.setFileFilter(new FileNameExtensionFilter(resExt.get(type) + " files", resExt.get(type).toLowerCase()));
    fc.setFileSelectionMode(JFileChooser.FILES_ONLY);
    fc.setSelectedFile(new FileCI(fc.getCurrentDirectory(), "UNTITLED." + resExt.get(type)));
    if (fc.showSaveDialog(parent) == JFileChooser.APPROVE_OPTION) {
      File output = fc.getSelectedFile();
      boolean fileExists = output.exists();
      if (fileExists) {
        final String options[] = {"Overwrite", "Cancel"};
        if (JOptionPane.showOptionDialog(parent, output + "exists. Overwrite?", title, JOptionPane.YES_NO_OPTION,
                                         JOptionPane.WARNING_MESSAGE, null, options, options[0]) == 1)
          return;
      }
      try {
        try {
          ResourceStructure struct = createStructure(type, output.getName(), parent);
          if (struct != null) {
            BufferedOutputStream bos = new BufferedOutputStream(new FileOutputStreamCI(output));
            struct.write(bos);
            bos.close();
            JOptionPane.showMessageDialog(parent, "File " + output + " created successfully.",
                                          title, JOptionPane.INFORMATION_MESSAGE);
          } else
            unsupported();
        } catch (StructureException e) {
          switch (e.getReason()) {
            case UNSUPPORTED_TYPE:
              JOptionPane.showMessageDialog(parent, "Game doesn't support " + resExt.get(e.getType()) + " format!",
                                            "Error", JOptionPane.ERROR_MESSAGE);
              return;
            case CANCELLED_OPERATION:
              JOptionPane.showMessageDialog(parent, "Operation cancelled!", title, JOptionPane.INFORMATION_MESSAGE);
              return;
            default:
               throw e;
          }
        }
      } catch (Exception e) {
        JOptionPane.showMessageDialog(parent, "Error while creating " + output.getName(),
                                      title, JOptionPane.ERROR_MESSAGE);
        e.printStackTrace();
      }
    }
  }

  // Create new structure of specified type
  public ResourceStructure createStructure(ResType type, String fileName, Window parent) throws StructureException
  {
    // simplifying game id
    int game = ResourceFactory.ID_UNKNOWNGAME;
    switch (ResourceFactory.getGameID()) {
      case ResourceFactory.ID_BG1:
      case ResourceFactory.ID_BG1TOTSC:
        game = ResourceFactory.ID_BG1;
        break;
      case ResourceFactory.ID_TORMENT:
        game = ResourceFactory.ID_TORMENT;
        break;
      case ResourceFactory.ID_ICEWIND:
      case ResourceFactory.ID_ICEWINDHOW:
      case ResourceFactory.ID_ICEWINDHOWTOT:
        game = ResourceFactory.ID_ICEWIND;
        break;
      case ResourceFactory.ID_BG2:
      case ResourceFactory.ID_BG2TOB:
      case ResourceFactory.ID_TUTU:
      case ResourceFactory.ID_BGEE:
        game = ResourceFactory.ID_BG2;
        break;
      case ResourceFactory.ID_ICEWIND2:
        game = ResourceFactory.ID_ICEWIND2;
        break;
      default:
        return unsupportedGame();
    }

    switch (type) {
      case RES_2DA:  return create2DA(game);
      case RES_ARE:  return createARE(game, fileName);
      case RES_BCS:  return createBCS(game);
      case RES_BIO:  return createRES(game, parent);
      case RES_CHR:  return createCHR(game, parent);
      case RES_CRE:  return createCRE(game);
      case RES_EFF:  return createEFF(game);
      case RES_IDS:  return createIDS(game);
      case RES_ITM:  return createITM(game);
      case RES_INI:  return createINI(game);
      case RES_PRO:  return createPRO(game, parent);
      case RES_RES:  return createRES(game, parent);
      case RES_SPL:  return createSPL(game);
      case RES_SRC:  return createSRC(game);
      case RES_STO:  return createSTO(game);
      case RES_VEF:  return createVEF(game);
      case RES_VVC:  return createVVC(game);
      case RES_WED:  return createWED(game);
      case RES_WFX:  return createWFX(game);
      case RES_WMAP: return createWMAP(game);
      default:       return createUnknown();
    }
  }

  private ResourceStructure create2DA(int id) throws StructureException
  {
    ResourceStructure s_2da = new ResourceStructure();
    final String s = "2DA V1.0\r\n0\r\n        COLUMN1\r\nROW1    0\r\n"; //.replaceAll("\r\n", System.getProperty("line.separator"));
    s_2da.add(ResourceStructure.ID_STRING, s);

    return s_2da;
  }

  private ResourceStructure createARE(int id, String fileName) throws StructureException
  {
    ResourceStructure s_are = new ResourceStructure();

    String fileBase = extractFileBase(fileName);
    if (fileBase.length() > 8)
      fileBase = fileBase.substring(0, 8);

    s_are.add(ResourceStructure.ID_STRING, 4, "AREA");      // Signature
    s_are.add(ResourceStructure.ID_STRING, 4,
        (id == ResourceFactory.ID_ICEWIND2) ? "V9.1" : "V1.0");   // Version
    s_are.add(ResourceStructure.ID_RESREF, fileBase);       // Area WED (replaced with actual WED filename)
    s_are.add(ResourceStructure.ID_ARRAY,
        (id == ResourceFactory.ID_ICEWIND2) ? 84 : 68);     // block of zero
    int ofs = (id == ResourceFactory.ID_ICEWIND2) ? 0x12c : 0x11c;
    s_are.add(ResourceStructure.ID_DWORD, ofs);             // Actors offset
    s_are.add(ResourceStructure.ID_DWORD);                  // 2x zero
    s_are.add(ResourceStructure.ID_DWORD, ofs);             // Regions offset
    s_are.add(ResourceStructure.ID_DWORD, ofs);             // Spawn points offset
    s_are.add(ResourceStructure.ID_DWORD);                  // zero
    s_are.add(ResourceStructure.ID_DWORD, ofs);             // Entrances offset
    s_are.add(ResourceStructure.ID_DWORD);                  // zero
    s_are.add(ResourceStructure.ID_DWORD, ofs);             // Containers offset
    s_are.add(ResourceStructure.ID_DWORD);                  // 2x zero
    s_are.add(ResourceStructure.ID_DWORD, ofs);             // Items offset
    s_are.add(ResourceStructure.ID_DWORD, ofs);             // Vertices offset
    s_are.add(ResourceStructure.ID_DWORD);                  // 2x zero
    s_are.add(ResourceStructure.ID_DWORD, ofs);             // Ambients offset
    s_are.add(ResourceStructure.ID_DWORD, ofs);             // Variables offset
    s_are.add(ResourceStructure.ID_ARRAY, 20);              // block of zeros
    s_are.add(ResourceStructure.ID_DWORD, ofs);             // Explored bitmask offset
    s_are.add(ResourceStructure.ID_DWORD);                  // zero
    s_are.add(ResourceStructure.ID_DWORD, ofs);             // Doors offset
    s_are.add(ResourceStructure.ID_DWORD);                  // zero
    s_are.add(ResourceStructure.ID_DWORD, ofs);             // Animations offset
    s_are.add(ResourceStructure.ID_DWORD);                  // zero
    s_are.add(ResourceStructure.ID_DWORD, ofs);             // Tiled objects offset
    s_are.add(ResourceStructure.ID_DWORD, ofs, ofs);        // Song entries offset
    s_are.add(ResourceStructure.ID_DWORD, ofs, ofs + 144);  // Rest interruptions offset
    if (id == ResourceFactory.ID_TORMENT)                   // Automap notes offset (except PST)
      s_are.add(ResourceStructure.ID_DWORD, -1);
    else if (id == ResourceFactory.ID_BG2)                  // only BG2 actively uses automap notes in standalone ARE files
      s_are.add(ResourceStructure.ID_DWORD, ofs, ofs + 372);
    else
      s_are.add(ResourceStructure.ID_DWORD, ofs, 0);
    s_are.add(ResourceStructure.ID_DWORD, 0);               // PST: Automap notes offset
    s_are.add(ResourceStructure.ID_ARRAY, 80);              // block of zeros
    // Song section
    s_are.add(ResourceStructure.ID_ARRAY, 144);             // block of zeros
    // Rest interruptions section
    s_are.add(ResourceStructure.ID_ARRAY, 228);             // block of zeros

    return s_are;
  }

  private ResourceStructure createBCS(int id) throws StructureException
  {
    ResourceStructure s_bcs = new ResourceStructure();
    final String s = "SC\r\nSC\r\n";
    s_bcs.add(ResourceStructure.ID_STRING, s);

    return s_bcs;
  }

  private ResourceStructure createCHR(int id, Window parent) throws StructureException
  {
    NewChrSettings dlg = new NewChrSettings(parent);
    if (dlg.isAccepted()) {
      String name = dlg.getConfig().getName();
      ResourceStructure s_chr = new ResourceStructure();
      ResourceStructure s_cre = createCRE(id);

      s_chr.add(ResourceStructure.ID_STRING, 4, "CHR ");          // Signature
      if (id == ResourceFactory.ID_ICEWIND2)
        s_chr.add(ResourceStructure.ID_STRING, 4, "V2.2");        // Version
      else if (id == ResourceFactory.ID_BG2)
        s_chr.add(ResourceStructure.ID_STRING, 4, "V2.0");        // Version
      else if (id == ResourceFactory.ID_TORMENT)
        s_chr.add(ResourceStructure.ID_STRING, 4, "V1.2");        // Version
      else
        s_chr.add(ResourceStructure.ID_STRING, 4, "V1.0");        // Version
      s_chr.add(ResourceStructure.ID_STRING, 32, name);           // Name of Protagonist/Player
      if (id == ResourceFactory.ID_ICEWIND2)
        s_chr.add(ResourceStructure.ID_DWORD, 0x0224);            // Offset to CRE structure
      else
        s_chr.add(ResourceStructure.ID_DWORD, 0x0064);            // Offset to CRE structure
      s_chr.add(ResourceStructure.ID_DWORD, s_cre.size());        // Length of the CRE structure
      if (id == ResourceFactory.ID_ICEWIND2)
        s_chr.add(ResourceStructure.ID_ARRAY, 500);               // block of zeros
      else
        s_chr.add(ResourceStructure.ID_ARRAY, 52);                // block of zeros
      s_chr.add(ResourceStructure.ID_ARRAY, s_cre.size(), s_cre.getBytes());    // CRE structure

      return s_chr;
    } else
      return cancelOperation();
  }

  private ResourceStructure createCRE(int id) throws StructureException
  {
    final String[] version = {"V1.0", "V1.2", "V2.2", "V9.0"};
    final int[] ofs = {0x2d4, 0x378, 0, 0x33c};
    final int[] count = {38, 46, 50, 38};
    int idx = (id == ResourceFactory.ID_ICEWIND) ? 3 : (id == ResourceFactory.ID_ICEWIND2) ? 2 :
      (id == ResourceFactory.ID_TORMENT) ? 1 : 0;
    ResourceStructure s_cre = new ResourceStructure();
    s_cre.add(ResourceStructure.ID_STRING, 4, "CRE ");        // Signature
    s_cre.add(ResourceStructure.ID_STRING, 4, version[idx]);  // Version
    s_cre.add(ResourceStructure.ID_STRREF, -1);               // Long name strref
    s_cre.add(ResourceStructure.ID_STRREF, -1);               // Short name strref
    s_cre.add(ResourceStructure.ID_ARRAY, 28);                // block of zeros
    s_cre.add(ResourceStructure.ID_ARRAY, 8,
        new byte[]{30, 37, 57, 12, 23, 28, 0, 1});            // Color indices and EFF structure version
    s_cre.add(ResourceStructure.ID_ARRAY, 112);               // block of zeros
    if (id == ResourceFactory.ID_ICEWIND2)
      s_cre.add(ResourceStructure.ID_ARRAY, 8);               // block of zeros
    for (int i = 0; i < (id == ResourceFactory.ID_ICEWIND2 ? 64 : 100); i++)
      s_cre.add(ResourceStructure.ID_DWORD, -1);              // Char-related strrefs
    if (id == ResourceFactory.ID_ICEWIND2)
      s_cre.add(ResourceStructure.ID_ARRAY, 182);             // block of zeros
    s_cre.add(ResourceStructure.ID_ARRAY, 4,
        new byte[]{0, 0, 0, 1});                              // last byte: Gender
    if (id == ResourceFactory.ID_ICEWIND)
      s_cre.add(ResourceStructure.ID_ARRAY, 172);             // block of zeros
    else if (id == ResourceFactory.ID_ICEWIND2)
      s_cre.add(ResourceStructure.ID_ARRAY, 298);             // block of zeros
    else if (id == ResourceFactory.ID_TORMENT)
      s_cre.add(ResourceStructure.ID_ARRAY, 92);              // block of zeros
    else
      s_cre.add(ResourceStructure.ID_ARRAY, 68);              // block of zeros
    if (id == ResourceFactory.ID_TORMENT) {
      s_cre.add(ResourceStructure.ID_DWORD, 0x3d8);           // Overlays offset
      s_cre.add(ResourceStructure.ID_ARRAY, 136);             // block of zeros
    }
    s_cre.add(ResourceStructure.ID_WORD, -1);                 // Global identifier
    s_cre.add(ResourceStructure.ID_WORD, -1);                 // Local identifier
    s_cre.add(ResourceStructure.ID_ARRAY, 32);                // block of zeros
    if (id == ResourceFactory.ID_ICEWIND2)
      s_cre.add(ResourceStructure.ID_ARRAY, 6);               // block of zeros
    if (id == ResourceFactory.ID_ICEWIND2) {
      for (int i = 0; i < 63; i++)
        s_cre.add(ResourceStructure.ID_DWORD, 0x62e + i*8);   // Spell levels offsets
      s_cre.add(ResourceStructure.ID_ARRAY, 252);             // blocks of zeros
      for (int i = 0; i < 9; i++)
        s_cre.add(ResourceStructure.ID_DWORD, 0x826 + i*8);   // Domain spells offsets
      s_cre.add(ResourceStructure.ID_ARRAY, 36);              // blocks of zeros
      for (int i = 0; i < 3; i++) {
        s_cre.add(ResourceStructure.ID_DWORD, 0x86e + i*8);   // Spell levels offsets
        s_cre.add(ResourceStructure.ID_DWORD);                // zero
      }
      s_cre.add(ResourceStructure.ID_DWORD, 0x886);           // Item slots offset
      s_cre.add(ResourceStructure.ID_DWORD, 0x886);           // Item offset
      s_cre.add(ResourceStructure.ID_DWORD);                  // zero
      s_cre.add(ResourceStructure.ID_DWORD, 0x886);           // Effects offset
      s_cre.add(ResourceStructure.ID_ARRAY, 612);             // block of zeros
    } else {
      s_cre.add(ResourceStructure.ID_DWORD, ofs[idx]);        // Known spells offset
      s_cre.add(ResourceStructure.ID_DWORD);                  // zero
      s_cre.add(ResourceStructure.ID_DWORD, ofs[idx]);        // Memorization info offset
      s_cre.add(ResourceStructure.ID_DWORD);                  // zero
      s_cre.add(ResourceStructure.ID_DWORD, ofs[idx]);        // Memorized spells offset
      s_cre.add(ResourceStructure.ID_DWORD);                  // zero
      s_cre.add(ResourceStructure.ID_DWORD, ofs[idx]);        // Item slots offset
      s_cre.add(ResourceStructure.ID_DWORD, ofs[idx]);        // Item offset
      s_cre.add(ResourceStructure.ID_DWORD);                  // zero
      s_cre.add(ResourceStructure.ID_DWORD, ofs[idx]);        // Effects offset
      s_cre.add(ResourceStructure.ID_ARRAY, 12);              // block of zeros
    }
    for (int i = 0; i < count[idx]; i++)                      // item slots
      s_cre.add(ResourceStructure.ID_WORD, -1);
    s_cre.add(ResourceStructure.ID_WORD, 1000);               // Weapon slot selected
    s_cre.add(ResourceStructure.ID_WORD);                     // zero

    return s_cre;
  }

  private ResourceStructure createEFF(int id) throws StructureException
  {
    ResourceStructure s_eff = new ResourceStructure();
    s_eff.add(ResourceStructure.ID_STRING, 4, "EFF ");    // Signature
    s_eff.add(ResourceStructure.ID_STRING, 4, "V2.0");    // Version
    s_eff.add(ResourceStructure.ID_STRING, 4, "EFF ");    // Signature 2
    s_eff.add(ResourceStructure.ID_STRING, 4, "V2.0");    // Version 2
    s_eff.add(ResourceStructure.ID_ARRAY, 256);           // block of zeros

    return s_eff;
  }

  private ResourceStructure createIDS(int id) throws StructureException
  {
    ResourceStructure s_ids = new ResourceStructure();
    final String s = "1\r\n0 Identifier1\r\n";
    s_ids.add(ResourceStructure.ID_STRING, s);

    return s_ids;
  }

  private ResourceStructure createINI(int id) throws StructureException
  {
    ResourceStructure s_ini = new ResourceStructure();
    final String s = "[locals]\r\n\r\n[spawn_main]\r\n";
    s_ini.add(ResourceStructure.ID_STRING, s);

    return s_ini;
  }

  private ResourceStructure createITM(int id) throws StructureException
  {
    final String[] version = {"V1  ", "V1.1", "V2.0"};
    final int[] ofs = {0x72, 0x9a, 0x82};
    final int[] count = {4, 44, 20};
    int idx = (id == ResourceFactory.ID_ICEWIND2) ? 2 : (id == ResourceFactory.ID_TORMENT) ? 1 : 0;
    ResourceStructure s_itm = new ResourceStructure();
    s_itm.add(ResourceStructure.ID_STRING, 4, "ITM ");          // Signature
    s_itm.add(ResourceStructure.ID_STRING, 4, version[idx]);    // Version
    s_itm.add(ResourceStructure.ID_STRREF, -1);                 // Unidentified name
    s_itm.add(ResourceStructure.ID_STRREF, -1);                 // Identified name
    s_itm.add(ResourceStructure.ID_ARRAY, 64);                  // block of zeros
    s_itm.add(ResourceStructure.ID_STRREF, -1);                 // Unidentified description
    s_itm.add(ResourceStructure.ID_STRREF, -1);                 // Identified description
    s_itm.add(ResourceStructure.ID_ARRAY, 12);                  // block of zeros
    s_itm.add(ResourceStructure.ID_DWORD, ofs[idx]);            // Abilities offset
    s_itm.add(ResourceStructure.ID_WORD);                       // zero
    s_itm.add(ResourceStructure.ID_DWORD, ofs[idx]);            // Effects offset
    if (id == ResourceFactory.ID_TORMENT) {
      s_itm.add(ResourceStructure.ID_ARRAY, 12);                // block of zeros
      s_itm.add(ResourceStructure.ID_STRREF, -1);               // Conversable label
      s_itm.add(ResourceStructure.ID_ARRAY, count[idx] - 16);   // block of zeros
    } else
      s_itm.add(ResourceStructure.ID_ARRAY, count[idx]);        // block of zeros

    return s_itm;
  }

  private ResourceStructure createPRO(int id, Window parent) throws StructureException
  {
    NewProSettings dlg = new NewProSettings(parent, 2);
    if (dlg.isAccepted()) {
      int type = dlg.getConfig().getProjectileType();
      ResourceStructure s_pro = new ResourceStructure();
      s_pro.add(ResourceStructure.ID_STRING, 4, "PRO ");        // Signature
      s_pro.add(ResourceStructure.ID_STRING, 4, "V1.0");        // Version
      s_pro.add(ResourceStructure.ID_WORD, type);               // Projectile type
      s_pro.add(ResourceStructure.ID_ARRAY, type*256 - 10);     // block of zeros

      return s_pro;
    } else
      return cancelOperation();
  }

  private ResourceStructure createRES(int id, Window parent) throws StructureException
  {
    NewResSettings dlg = new NewResSettings(parent);
    if (dlg.isAccepted()) {
      String text = dlg.getConfig().getText();
      ResourceStructure s_res = new ResourceStructure();
      if (text.length() > 0)
        s_res.add(ResourceStructure.ID_STRING, text);

      return s_res;
    } else
      return cancelOperation();
  }

  private ResourceStructure createSPL(int id) throws StructureException
  {
    final String[] version = {"V1  ", "V2.0"};
    final int[] ofs = {0x72, 0x82};
    final int[] count = {4, 20};
    int idx = (id == ResourceFactory.ID_ICEWIND2) ? 1 : 0;
    ResourceStructure s_spl = new ResourceStructure();
    s_spl.add(ResourceStructure.ID_STRING, 4, "SPL ");        // Signature
    s_spl.add(ResourceStructure.ID_STRING, 4, version[idx]);  // Version
    s_spl.add(ResourceStructure.ID_STRREF, -1);               // Unidentified spell name
    s_spl.add(ResourceStructure.ID_STRREF, -1);               // Identified spell name
    s_spl.add(ResourceStructure.ID_ARRAY, 40);                // block of zeros
    if (id == ResourceFactory.ID_TORMENT || id == ResourceFactory.ID_ICEWIND)
      s_spl.add(ResourceStructure.ID_WORD, 1);                // always set?
    else
      s_spl.add(ResourceStructure.ID_WORD, 0);                // zero
    s_spl.add(ResourceStructure.ID_ARRAY, 22);                // block of zeros
    s_spl.add(ResourceStructure.ID_STRREF, -1);               // Unidentified spell description
    s_spl.add(ResourceStructure.ID_STRREF, -1);               // Identified spell description
    s_spl.add(ResourceStructure.ID_ARRAY, 12);                // block of zeros
    s_spl.add(ResourceStructure.ID_DWORD, ofs[idx]);          // Abilities offset
    s_spl.add(ResourceStructure.ID_WORD);                     // block of zeros
    s_spl.add(ResourceStructure.ID_DWORD, ofs[idx]);          // Effects offset
    s_spl.add(ResourceStructure.ID_ARRAY, count[idx]);        // block of zeros

    return s_spl;
  }

  private ResourceStructure createSRC(int id) throws StructureException
  {
    if (id == ResourceFactory.ID_TORMENT) {
      ResourceStructure s_src = new ResourceStructure();
      s_src.add(ResourceStructure.ID_DWORD, 1);         // strref entry count
      s_src.add(ResourceStructure.ID_STRREF, -1);       // strref
      s_src.add(ResourceStructure.ID_DWORD, 1);         // always 1?

      return s_src;
    } else if (id == ResourceFactory.ID_ICEWIND2) {
      ResourceStructure s_src = new ResourceStructure();
      final String s = "Placeholder text...";
      s_src.add(ResourceStructure.ID_STRING, s);

      return s_src;
    } else
      return unsupportedFormat(ResType.RES_SRC);
  }

  private ResourceStructure createSTO(int id) throws StructureException
  {
    final String[] version = {"V1.0", "V1.1", "V9.0"};
    final int[] ofs = {0x9c, 0x9c, 0xf0};
    final int[] count = {40, 40, 124};
    int idx = (id == ResourceFactory.ID_ICEWIND || id == ResourceFactory.ID_ICEWIND2) ? 2 :
              (id == ResourceFactory.ID_TORMENT) ? 1 : 0;
    ResourceStructure s_sto = new ResourceStructure();
    s_sto.add(ResourceStructure.ID_STRING, 4, "STOR");          // Signature
    s_sto.add(ResourceStructure.ID_STRING, 4, version[idx]);    // Version
    s_sto.add(ResourceStructure.ID_DWORD);                      // zero
    s_sto.add(ResourceStructure.ID_STRREF, -1);                 // name
    s_sto.add(ResourceStructure.ID_ARRAY, 28);                  // block of zeros
    s_sto.add(ResourceStructure.ID_DWORD, ofs[idx]);            // Items purchased offset
    s_sto.add(ResourceStructure.ID_DWORD);                      // zero
    s_sto.add(ResourceStructure.ID_DWORD, ofs[idx]);            // Items for sale offset
    s_sto.add(ResourceStructure.ID_ARRAY, 20);                  // block of zeros
    s_sto.add(ResourceStructure.ID_DWORD, ofs[idx]);            // Drinks offset
    s_sto.add(ResourceStructure.ID_ARRAY, 32);                  // block of zeros
    s_sto.add(ResourceStructure.ID_DWORD, ofs[idx]);            // Cures offset
    s_sto.add(ResourceStructure.ID_ARRAY, count[idx]);          // block of zeros

    return s_sto;
  }

  private ResourceStructure createVEF(int id) throws StructureException
  {
    ResourceStructure s_vef = new ResourceStructure();
    s_vef.add(ResourceStructure.ID_STRING, 4, "VEF ");    // Signature
    s_vef.add(ResourceStructure.ID_STRING, 4, "V1.0");    // Version
    s_vef.add(ResourceStructure.ID_DWORD, 0x18);          // Component1 offset
    s_vef.add(ResourceStructure.ID_DWORD);                // zero
    s_vef.add(ResourceStructure.ID_DWORD, 0x18);          // Component2 offset
    s_vef.add(ResourceStructure.ID_DWORD);                // zero

    return s_vef;
  }

  private ResourceStructure createVVC(int id) throws StructureException
  {
    ResourceStructure s_vvc = new ResourceStructure();
    s_vvc.add(ResourceStructure.ID_STRING, 4, "VVC ");    // Signature
    s_vvc.add(ResourceStructure.ID_STRING, 4, "V1.0");    // Version
    s_vvc.add(ResourceStructure.ID_ARRAY, 484);           // block of zeros

    return s_vvc;
  }

  private ResourceStructure createWED(int id) throws StructureException
  {
    ResourceStructure s_wed = new ResourceStructure();
    s_wed.add(ResourceStructure.ID_STRING, 4, "WED ");    // Signature
    s_wed.add(ResourceStructure.ID_STRING, 4, "V1.3");    // Version
    s_wed.add(ResourceStructure.ID_DWORD, 5);             // Overlays count
    s_wed.add(ResourceStructure.ID_DWORD);                // Doors count
    s_wed.add(ResourceStructure.ID_DWORD, 0x20);          // Overlays offset
    s_wed.add(ResourceStructure.ID_DWORD, 0x98);          // Second header offset
    s_wed.add(ResourceStructure.ID_DWORD, 0xac);          // Doors offset
    s_wed.add(ResourceStructure.ID_DWORD, 0xac);          // Door tilemap loopup offset
    for (int i = 0; i < 5; i++) {                         // 5x Overlays
      s_wed.add(ResourceStructure.ID_ARRAY, 16);
      s_wed.add(ResourceStructure.ID_DWORD, 0xac);
      s_wed.add(ResourceStructure.ID_DWORD, 0xac);
    }
    s_wed.add(ResourceStructure.ID_DWORD, 0);             // Wall poly count
    s_wed.add(ResourceStructure.ID_DWORD, 0xac);          // Wall poly offset
    s_wed.add(ResourceStructure.ID_DWORD, 0xac);          // Vertices offset
    s_wed.add(ResourceStructure.ID_DWORD, 0xac);          // Wall groups offset
    s_wed.add(ResourceStructure.ID_DWORD, 0xac);          // Wall poly lookup offset

    return s_wed;
  }

  private ResourceStructure createWFX(int id) throws StructureException
  {
    ResourceStructure s_wfx = new ResourceStructure();
    s_wfx.add(ResourceStructure.ID_STRING, 4, "WFX ");    // Signature
    s_wfx.add(ResourceStructure.ID_STRING, 4, "V1.0");    // Version
    s_wfx.add(ResourceStructure.ID_ARRAY, 256);           // block of zeros

    return s_wfx;
  }

  private ResourceStructure createWMAP(int id) throws StructureException
  {
    ResourceStructure s_wmp = new ResourceStructure();
    s_wmp.add(ResourceStructure.ID_STRING, 4, "WMAP");    // Signature
    s_wmp.add(ResourceStructure.ID_STRING, 4, "V1.0");    // Version
    s_wmp.add(ResourceStructure.ID_DWORD, 1);             // Worldmap entries count
    s_wmp.add(ResourceStructure.ID_DWORD, 0x10);          // Worldmap entries offset

    s_wmp.add(ResourceStructure.ID_RESREF);               // Background MOS
    s_wmp.add(ResourceStructure.ID_ARRAY, 12);            // block of zeros
    s_wmp.add(ResourceStructure.ID_STRREF, -1);           // Area name
    s_wmp.add(ResourceStructure.ID_ARRAY, 12);            // block of zeros
    s_wmp.add(ResourceStructure.ID_DWORD, 0x0c8);         // Area entries offset
    s_wmp.add(ResourceStructure.ID_DWORD, 0x0c8);         // Area link entries offset
    s_wmp.add(ResourceStructure.ID_DWORD);                // zero
    s_wmp.add(ResourceStructure.ID_RESREF);               // Map icons
    s_wmp.add(ResourceStructure.ID_ARRAY, 128);           // block of zeros

    return s_wmp;
  }

  // create empty structure
  private ResourceStructure createUnknown()
  {
    return new ResourceStructure();
  }

  private void unsupported() throws StructureException
  {
    throw new StructureException();
  }

  private ResourceStructure unsupportedFormat(ResType type) throws StructureException
  {
    throw new StructureException(type);
  }

  private ResourceStructure unsupportedGame() throws StructureException
  {
    throw new StructureException(StructureException.Reason.UNSUPPORTED_GAME);
  }

  private ResourceStructure cancelOperation() throws StructureException
  {
    throw new StructureException(StructureException.Reason.CANCELLED_OPERATION);
  }


  // returns path without trailing path separator (except for root)
  private String extractFilePath(String fileName)
  {
    if (fileName.length() > 0) {
      int idx = fileName.lastIndexOf(File.separatorChar);
      if (idx > 0)
        return fileName.substring(0, idx);
    }
    return fileName;
  }

  private String extractFileName(String fileName)
  {
    String[] s = fileName.split("[\\\\/]");
    return (s.length > 0) ? s[s.length - 1] : fileName;
  }

  // returns filename without extension
  private String extractFileBase(String fileName)
  {
    String name = extractFileName(fileName);
    if (name.length() > 0) {
      int idx = name.lastIndexOf('.');
      if (idx >= 0)
        return name.substring(0, idx);
    }
    return name;
  }

  // returns file extension without separator
  private String extractFileExt(String fileName)
  {
    String name = extractFileName(fileName);
    String[] s = name.split("\\.");
    return (s.length > 0) ? s[s.length - 1] : name;
  }


//-------------------------- INNER CLASSES --------------------------

  public static class StructureException extends Exception
  {
    public static enum Reason {
      UNSPECIFIED, CANCELLED_OPERATION, UNSUPPORTED_TYPE, UNSUPPORTED_GAME
    }

    private final ResType resType;
    private final Reason reason;

    public StructureException()
    {
      super();
      this.reason = Reason.UNSPECIFIED;
      this.resType = ResType.RES_2DA;
    }

    public StructureException(Reason reason)
    {
      super();
      this.reason = reason;
      this.resType = ResType.RES_2DA;
    }

    // Specialized ctor for 'unsupported resource type'
    public StructureException(ResType type)
    {
      super();
      this.reason = Reason.UNSUPPORTED_TYPE;
      this.resType = type;
    }

    public Reason getReason()
    {
      return reason;
    }

    // valid only if reason == UNSUPPORTED_TYPE
    public ResType getType()
    {
      return resType;
    }
  }
}<|MERGE_RESOLUTION|>--- conflicted
+++ resolved
@@ -16,13 +16,10 @@
 import infinity.gui.NewChrSettings;
 import infinity.gui.NewProSettings;
 import infinity.gui.NewResSettings;
-<<<<<<< HEAD
+import infinity.util.NIFile;
+import infinity.util.ResourceStructure;
 import infinity.util.FileCI;
 import infinity.util.FileOutputStreamCI;
-=======
-import infinity.util.NIFile;
->>>>>>> 23e2318c
-import infinity.util.ResourceStructure;
 
 // Create different pre-initialized IE game resources from scratch and writing them to disk.
 public final class StructureFactory
@@ -77,26 +74,16 @@
       case RES_BIO:
       case RES_CHR:
       case RES_RES:
-<<<<<<< HEAD
-        savedir = new FileCI(ResourceFactory.getRootDir(), "Characters");
-        if (!savedir.exists())
-          savedir = new FileCI(ResourceFactory.getRootDir(), ResourceFactory.OVERRIDEFOLDER);
-=======
         savedir = NIFile.getFile(ResourceFactory.getRootDirs(), "Characters");
         if (!savedir.exists())
           savedir = NIFile.getFile(ResourceFactory.getRootDirs(), ResourceFactory.OVERRIDEFOLDER);
->>>>>>> 23e2318c
         break;
       default:
         savedir = NIFile.getFile(ResourceFactory.getRootDirs(), ResourceFactory.OVERRIDEFOLDER);
         break;
     }
     if (savedir == null || !savedir.exists())
-<<<<<<< HEAD
-      savedir = new FileCI(ResourceFactory.getRootDir(), "");
-=======
       savedir = ResourceFactory.getRootDirs()[0];
->>>>>>> 23e2318c
     JFileChooser fc = new JFileChooser(savedir);
     String title = "Create new " + resExt.get(type) + " resource";
     fc.setDialogTitle(title);
