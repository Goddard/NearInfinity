// Near Infinity - An Infinity Engine Browser and Editor
// Copyright (C) 2001 - 2005 Jon Olav Hauglid
// See LICENSE.txt for license information

package infinity.gui;

import infinity.NearInfinity;
import infinity.check.*;
import infinity.icon.Icons;
import infinity.resource.Resource;
import infinity.resource.ResourceFactory;
import infinity.resource.StructureFactory;
import infinity.resource.are.AreResource;
import infinity.resource.are.ViewerGraphics;
import infinity.resource.cre.CreResource;
import infinity.resource.key.FileResourceEntry;
import infinity.resource.key.ResourceEntry;
import infinity.search.*;
//import infinity.util.Filewriter;
//import infinity.util.MassExporter;
//import infinity.util.StringResource;
import infinity.util.*;

import javax.swing.*;
import java.awt.*;
import java.awt.event.*;
import java.io.File;
import java.io.IOException;
import java.util.ArrayList;
import java.util.List;
import java.util.prefs.Preferences;

public final class BrowserMenuBar extends JMenuBar
{
  public static final String VERSION = "v1.33 w1.1.0 CI";
  public static final int OVERRIDE_IN_THREE = 0, OVERRIDE_IN_OVERRIDE = 1, OVERRIDE_SPLIT = 2;
  public static final int LOOKFEEL_JAVA = 0, LOOKFEEL_WINDOWS = 1, LOOKFEEL_MOTIF = 2, LOOKFEEL_PLASTICXP = 3;
  public static final int RESREF_ONLY = 0, RESREF_REF_NAME = 1, RESREF_NAME_REF = 2;
  public static final int DEFAULT_VIEW = 0, DEFAULT_EDIT = 1;
  private static BrowserMenuBar menuBar;
  private static final Font FONTS[] = {new Font("Monospaced", Font.PLAIN, 12),
                                       new Font("Serif", Font.PLAIN, 12),
                                       new Font("SansSerif", Font.PLAIN, 12),
                                       new Font("Lucida", Font.PLAIN, 12)};
  private static final String BCSINDENT[] = {"  ", "    ", "\t"};
  private static final String AUDIODECODERS[] = {"acm2wav.exe", "acmtool"};
  private static final String OPTION_SHOWOFFSETS = "ShowOffsets";
  private static final String OPTION_IGNOREOVERRIDE = "IgnoreOverride";
  private static final String OPTION_IGNOREREADERRORS = "IgnoreReadErrors";
  private static final String OPTION_AUTOCONVERT_MUS = "AutoconvertMUS";
  private static final String OPTION_AUTOCONVERT_WAV = "AutoconvertWAV";
  private static final String OPTION_AUTOCHECK_BCS = "AutocheckBCS";
  private static final String OPTION_CACHEOVERRIDE = "CacheOverride";
  private static final String OPTION_CHECKSCRIPTNAMES = "CheckScriptNames";
  private static final String OPTION_SHOWOVERRIDES = "ShowOverridesIn";
  private static final String OPTION_SHOWRESREF = "ShowResRef";
  private static final String OPTION_LOOKANDFEEL = "LookAndFeel";
  private static final String OPTION_VIEWOREDITSHOWN = "ViewOrEditShown";
  private static final String OPTION_FONT = "Font";
  private static final String OPTION_BCSINDENT = "BcsIndent";
  private static final String OPTION_TLKCHARSET = "TLKCharset";
  private static final String OPTION_AUDIODECODER = "AudioDecoder";
  private final EditMenu editMenu;
  private final FileMenu fileMenu;
  private final GameMenu gameMenu;
  private final JRadioButtonMenuItem showOverrides[] = new JRadioButtonMenuItem[3];
  private final JRadioButtonMenuItem lookAndFeel[] = new JRadioButtonMenuItem[4];
  private final JRadioButtonMenuItem showResRef[] = new JRadioButtonMenuItem[3];
  private final JRadioButtonMenuItem viewOrEditShown[] = new JRadioButtonMenuItem[3];
  private final JRadioButtonMenuItem selectFont[] = new JRadioButtonMenuItem[FONTS.length];
  private final JRadioButtonMenuItem selectBcsIndent[] = new JRadioButtonMenuItem[BCSINDENT.length];
  private final JRadioButtonMenuItem selectAudioDecoder[] = new JRadioButtonMenuItem[AUDIODECODERS.length];
  private JCheckBoxMenuItem optionShowOffset, optionIgnoreOverride, optionIgnoreReadErrors, optionAutoConvMUS;
  private JCheckBoxMenuItem optionAutoConvWAV, optionAutocheckBCS, optionCacheOverride, optionCheckScriptNames;

  public static BrowserMenuBar getInstance()
  {
    return menuBar;
  }

  private static JMenuItem makeMenuItem(String name, int menuKey, Icon icon, int shortKey,
                                        ActionListener listener)
  {
    JMenuItem item = new JMenuItem(name);
    if (menuKey != -1)
      item.setMnemonic(menuKey);
    if (icon != null)
      item.setIcon(icon);
    if (shortKey != -1)
      item.setAccelerator(KeyStroke.getKeyStroke(shortKey, ActionEvent.CTRL_MASK));
    if (listener != null)
      item.addActionListener(listener);
    return item;
  }

  public BrowserMenuBar(NearInfinity browser)
  {
    Preferences prefs = Preferences.userNodeForPackage(getClass());
    gameMenu = new GameMenu(prefs, browser);
    fileMenu = new FileMenu();
    editMenu = new EditMenu();
    add(gameMenu);
    add(fileMenu);
    add(editMenu);
    add(new SearchMenu());
    add(new ToolsMenu());
    add(makeOptionsMenu(prefs, browser));
    add(new HelpMenu());
    menuBar = this;
  }

  public boolean autoConvertMUS()
  {
    return optionAutoConvMUS.isSelected();
  }

  public boolean autoConvertWAV()
  {
    return optionAutoConvWAV.isSelected();
  }

  public boolean autocheckBCS()
  {
    return optionAutocheckBCS.isSelected();
  }

  public boolean checkScriptNames()
  {
    return optionCheckScriptNames.isSelected();
  }

  public boolean cacheOverride()
  {
    return optionCacheOverride.isSelected();
  }

  public void gameLoaded(int oldGame, String oldFile)
  {
    gameMenu.gameLoaded(oldGame, oldFile);
    fileMenu.gameLoaded();
    editMenu.gameLoaded();
  }

  public String getBcsIndent()
  {
    for (int i = 0; i < BCSINDENT.length; i++)
      if (selectBcsIndent[i].isSelected())
        return BCSINDENT[i];
    return BCSINDENT[2];
  }

  /**
   * @since 2012-08-20
   */
  public String getAudioDecoder()
  {
    for (int i = 0; i < AUDIODECODERS.length; i++)
      if (selectAudioDecoder[i].isSelected())
        return AUDIODECODERS[i];
    return AUDIODECODERS[0];
  }

  public int getDefaultStructView()
  {
    if (viewOrEditShown[DEFAULT_VIEW].isSelected())
      return DEFAULT_VIEW;
    return DEFAULT_EDIT;
  }

  public int getLookAndFeel()
  {
    for (int i = 0; i < lookAndFeel.length; i++) {
      if (lookAndFeel[i] != null && lookAndFeel[i].isSelected())
        return i;
    }
    return LOOKFEEL_JAVA;
  }

  public int getOverrideMode()
  {
    if (showOverrides[OVERRIDE_IN_THREE].isSelected())
      return OVERRIDE_IN_THREE;
    else if (showOverrides[OVERRIDE_IN_OVERRIDE].isSelected())
      return OVERRIDE_IN_OVERRIDE;
    return OVERRIDE_SPLIT;
  }

  public int getResRefMode()
  {
    if (showResRef[RESREF_ONLY].isSelected())
      return RESREF_ONLY;
    else if (showResRef[RESREF_NAME_REF].isSelected())
      return RESREF_NAME_REF;
    return RESREF_REF_NAME;
  }

  public Font getScriptFont()
  {
    for (int i = 0; i < FONTS.length; i++)
      if (selectFont[i].isSelected())
        return FONTS[i];
    return FONTS[0];
  }

  public boolean ignoreOverrides()
  {
    return optionIgnoreOverride.isSelected();
  }

  public boolean ignoreReadErrors()
  {
    return optionIgnoreReadErrors.isSelected();
  }

  public void resourceEntrySelected(ResourceEntry entry)
  {
    fileMenu.resourceEntrySelected(entry);
  }

  public void resourceShown(Resource res)
  {
    fileMenu.resourceShown(res);
  }

  public boolean showOffsets()
  {
    return optionShowOffset.isSelected();
  }

  public void storePreferences()
  {
    Preferences prefs = Preferences.userNodeForPackage(getClass());
    prefs.putBoolean(OPTION_SHOWOFFSETS, optionShowOffset.isSelected());
    prefs.putBoolean(OPTION_IGNOREOVERRIDE, optionIgnoreOverride.isSelected());
    prefs.putBoolean(OPTION_IGNOREREADERRORS, optionIgnoreReadErrors.isSelected());
    prefs.putBoolean(OPTION_AUTOCONVERT_MUS, optionAutoConvMUS.isSelected());
    prefs.putBoolean(OPTION_AUTOCONVERT_WAV, optionAutoConvWAV.isSelected());
    prefs.putBoolean(OPTION_AUTOCHECK_BCS, optionAutocheckBCS.isSelected());
    prefs.putBoolean(OPTION_CACHEOVERRIDE, optionCacheOverride.isSelected());
    prefs.putBoolean(OPTION_CHECKSCRIPTNAMES, optionCheckScriptNames.isSelected());
    prefs.putInt(OPTION_SHOWRESREF, getResRefMode());
    prefs.putInt(OPTION_SHOWOVERRIDES, getOverrideMode());
    prefs.putInt(OPTION_LOOKANDFEEL, getLookAndFeel());
    prefs.putInt(OPTION_VIEWOREDITSHOWN, getDefaultStructView());
    int selectedFont = 0;
    for (int i = 0; i < selectFont.length; i++)
      if (selectFont[i].isSelected())
        selectedFont = i;
    prefs.putInt(OPTION_FONT, selectedFont);
    int selectedIndent = 0;
    for (int i = 0; i < selectBcsIndent.length; i++)
      if (selectBcsIndent[i].isSelected())
        selectedIndent = i;
    int audioDecoder = 0;
    for (int i = 0; i < selectAudioDecoder.length; i++)
      if (selectAudioDecoder[i].isSelected())
        audioDecoder = i;
    prefs.putInt(OPTION_BCSINDENT, selectedIndent);
    prefs.put(OPTION_TLKCHARSET, StringResource.getCharset().name());
    prefs.putInt(OPTION_AUDIODECODER, audioDecoder);
    gameMenu.storePreferences(prefs);
  }

  ///////////////////////////////
  // Options Menu
  ///////////////////////////////

  private JMenu makeOptionsMenu(Preferences prefs, NearInfinity browser)
  {
    final JMenu menu = new JMenu("Options");
    menu.setMnemonic(KeyEvent.VK_O);

    optionAutoConvMUS =
    new JCheckBoxMenuItem("Autoconvert MUS", prefs.getBoolean(OPTION_AUTOCONVERT_MUS, true));
    menu.add(optionAutoConvMUS);
    optionAutoConvWAV =
    new JCheckBoxMenuItem("Autoconvert WAV", prefs.getBoolean(OPTION_AUTOCONVERT_WAV, true));
    menu.add(optionAutoConvWAV);
    optionIgnoreOverride =
    new JCheckBoxMenuItem("Ignore Overrides", prefs.getBoolean(OPTION_IGNOREOVERRIDE, false));
    menu.add(optionIgnoreOverride);
    optionIgnoreReadErrors =
    new JCheckBoxMenuItem("Ignore Read Errors", prefs.getBoolean(OPTION_IGNOREREADERRORS, false));
    menu.add(optionIgnoreReadErrors);
    optionShowOffset =
    new JCheckBoxMenuItem("Show Hex Offsets", prefs.getBoolean(OPTION_SHOWOFFSETS, false));
    menu.add(optionShowOffset);
    optionAutocheckBCS =
    new JCheckBoxMenuItem("Autocheck BCS", prefs.getBoolean(OPTION_AUTOCHECK_BCS, true));
    menu.add(optionAutocheckBCS);
    optionCacheOverride =
    new JCheckBoxMenuItem("Autocheck for Overrides", prefs.getBoolean(OPTION_CACHEOVERRIDE, false));
    optionCacheOverride.setToolTipText("Without this option selected, Refresh Tree is required " +
                                       "to discover new override files added while NI is open");
    menu.add(optionCacheOverride);
    optionCheckScriptNames =
    new JCheckBoxMenuItem("Interactive script names", prefs.getBoolean(OPTION_CHECKSCRIPTNAMES, true));
    optionCheckScriptNames.setToolTipText("With this option disabled, performance may be boosted " +
                                          "but many features involving script names will be disabled.");
    menu.add(optionCheckScriptNames);


    menu.addSeparator();

    JMenu bcsindentmenu = new JMenu("BCS Indent");
    menu.add(bcsindentmenu);
    ButtonGroup bg = new ButtonGroup();
    int selectedbcsindent = prefs.getInt(OPTION_BCSINDENT, 2);
    selectBcsIndent[0] = new JRadioButtonMenuItem("2 Spaces", selectedbcsindent == 0);
    selectBcsIndent[1] = new JRadioButtonMenuItem("4 Spaces", selectedbcsindent == 1);
    selectBcsIndent[2] = new JRadioButtonMenuItem("Tab", selectedbcsindent == 2);
    for (int i = 0; i < BCSINDENT.length; i++) {
      bcsindentmenu.add(selectBcsIndent[i]);
      bg.add(selectBcsIndent[i]);
    }

    JMenu showresrefmenu = new JMenu("Show ResourceRefs As");
    menu.add(showresrefmenu);
    int selectedresref = prefs.getInt(OPTION_SHOWRESREF, RESREF_REF_NAME);
    showResRef[RESREF_ONLY] = new JRadioButtonMenuItem("Filename", selectedresref == RESREF_ONLY);
    showResRef[RESREF_ONLY].setAccelerator(KeyStroke.getKeyStroke(KeyEvent.VK_1, ActionEvent.CTRL_MASK));
    showResRef[RESREF_REF_NAME] =
    new JRadioButtonMenuItem("Filename (Name)", selectedresref == RESREF_REF_NAME);
    showResRef[RESREF_REF_NAME].setAccelerator(KeyStroke.getKeyStroke(KeyEvent.VK_2, ActionEvent.CTRL_MASK));
    showResRef[RESREF_NAME_REF] =
    new JRadioButtonMenuItem("Name (Filename)", selectedresref == RESREF_NAME_REF);
    showResRef[RESREF_NAME_REF].setAccelerator(KeyStroke.getKeyStroke(KeyEvent.VK_3, ActionEvent.CTRL_MASK));
    bg = new ButtonGroup();
    for (int i = RESREF_ONLY; i <= RESREF_NAME_REF; i++) {
      showresrefmenu.add(showResRef[i]);
      bg.add(showResRef[i]);
    }

    JMenu overridesubmenu = new JMenu("Show Override Files");
    menu.add(overridesubmenu);
    int selectedmode = prefs.getInt(OPTION_SHOWOVERRIDES, OVERRIDE_SPLIT);
    showOverrides[OVERRIDE_IN_THREE] =
    new JRadioButtonMenuItem("In ??? Folders (CRE, SPL, ...)", selectedmode == OVERRIDE_IN_THREE);
    showOverrides[OVERRIDE_IN_OVERRIDE] =
    new JRadioButtonMenuItem("In Override Folder", selectedmode == OVERRIDE_IN_OVERRIDE);
    showOverrides[OVERRIDE_SPLIT] =
    new JRadioButtonMenuItem("Split Between ??? and Override Folders", selectedmode == OVERRIDE_SPLIT);
    showOverrides[OVERRIDE_SPLIT].setToolTipText(
            "Indexed by Chitin.key => ??? folders; Not indexed => Override folder");
    bg = new ButtonGroup();
    for (int i = OVERRIDE_IN_THREE; i <= OVERRIDE_SPLIT; i++) {
      overridesubmenu.add(showOverrides[i]);
      bg.add(showOverrides[i]);
      showOverrides[i].setActionCommand("Refresh");
      showOverrides[i].addActionListener(browser);
    }

    JMenu vieworeditmenu = new JMenu("Default Structure Display");
    menu.add(vieworeditmenu);
    int selectedview = prefs.getInt(OPTION_VIEWOREDITSHOWN, DEFAULT_VIEW);
    viewOrEditShown[DEFAULT_VIEW] =
    new JRadioButtonMenuItem("View", selectedview == DEFAULT_VIEW);
    viewOrEditShown[DEFAULT_EDIT] =
    new JRadioButtonMenuItem("Edit", selectedview == DEFAULT_EDIT);
    bg = new ButtonGroup();
    bg.add(viewOrEditShown[DEFAULT_VIEW]);
    bg.add(viewOrEditShown[DEFAULT_EDIT]);
    vieworeditmenu.add(viewOrEditShown[DEFAULT_VIEW]);
    vieworeditmenu.add(viewOrEditShown[DEFAULT_EDIT]);

    JMenu lookandfeelmenu = new JMenu("Look and Feel");
    menu.add(lookandfeelmenu);
    int selectedfeel = prefs.getInt(OPTION_LOOKANDFEEL, LOOKFEEL_JAVA);
    lookAndFeel[LOOKFEEL_JAVA] = new JRadioButtonMenuItem("Java", selectedfeel == LOOKFEEL_JAVA);
    lookAndFeel[LOOKFEEL_WINDOWS] = new JRadioButtonMenuItem("Native", selectedfeel == LOOKFEEL_WINDOWS);
    lookAndFeel[LOOKFEEL_MOTIF] = new JRadioButtonMenuItem("Motif", selectedfeel == LOOKFEEL_MOTIF);
    try {
      Class.forName("com.jgoodies.plaf.plastic.PlasticLookAndFeel");
      lookAndFeel[LOOKFEEL_PLASTICXP] =
      new JRadioButtonMenuItem("Plastic XP", selectedfeel == LOOKFEEL_PLASTICXP);
    } catch (ClassNotFoundException e) {
      if (selectedfeel == LOOKFEEL_PLASTICXP)
        lookAndFeel[LOOKFEEL_JAVA].setSelected(true);
    }
    bg = new ButtonGroup();
    for (final JRadioButtonMenuItem lf : lookAndFeel) {
      if (lf != null) {
        lookandfeelmenu.add(lf);
        bg.add(lf);
        lf.setActionCommand("ChangeLook");
        lf.addActionListener(browser);
      }
    }

    JMenu scriptmenu = new JMenu("Text Font");
    menu.add(scriptmenu);
    bg = new ButtonGroup();
    int selectedfont = prefs.getInt(OPTION_FONT, 0);
    for (int i = 0; i < FONTS.length; i++) {
      selectFont[i] =
      new JRadioButtonMenuItem(FONTS[i].getName() + ' ' + FONTS[i].getSize(), i == selectedfont);
      selectFont[i].setFont(FONTS[i]);
      scriptmenu.add(selectFont[i]);
      bg.add(selectFont[i]);
    }

    final JMenu charsetmenu = new JMenu("TLK Charset");
    menu.add(charsetmenu);
    String defaultCharset = StringResource.getCharset().name();
    String charset = prefs.get(OPTION_TLKCHARSET, defaultCharset);
    if (! charset.equals(defaultCharset)) {
      StringResource.setCharset(charset);
    }
    final JTextField tf = new JTextField(charset, 15);
    tf.setMargin(new Insets(2, 2, 2, 2));
    tf.addActionListener(new ActionListener() {
      public void actionPerformed(ActionEvent event) {
        try {
          StringResource.setCharset(event.getActionCommand());

          // XXX: don't know how to deselect the menu properly
          charsetmenu.setPopupMenuVisible(false);
          menu.setPopupMenuVisible(false);
          menu.setSelected(false);

          // re-read strings
          ActionEvent refresh = new ActionEvent(tf, 0, "Refresh");
          NearInfinity.getInstance().actionPerformed(refresh);
        }
        catch (IllegalArgumentException e) {
          tf.setText(StringResource.getCharset().name());
          JOptionPane.showMessageDialog(null, "Illegal charset or charset not supported",
                                        "Error", JOptionPane.ERROR_MESSAGE);
        }
      }
    });

    final JMenu audioDecoderMenu = new JMenu("Sound Converter");
    menu.add(audioDecoderMenu);
    bg = new ButtonGroup();
    int audioDecoder = prefs.getInt(OPTION_AUDIODECODER, 0);
    for (int i = 0; i < AUDIODECODERS.length; i++) {
      selectAudioDecoder[i] = new JRadioButtonMenuItem(AUDIODECODERS[i], i == audioDecoder);
      audioDecoderMenu.add(selectAudioDecoder[i]);
      bg.add(selectAudioDecoder[i]);
    }

    tf.addFocusListener(new FocusAdapter() {
      public void focusLost(FocusEvent event) {
        // only trigger when states differ
        if (! tf.getText().equals(StringResource.getCharset().name())) {
          tf.postActionEvent();
        }
      }
    });
    charsetmenu.add(tf);

    return menu;
  }

// -------------------------- INNER CLASSES --------------------------

  ///////////////////////////////
  // Game Menu
  ///////////////////////////////
  private static final class GameMenu extends JMenu implements ActionListener
  {
    private final String LASTGAME_IDS[] = {"LastGameID1", "LastGameID2", "LastGameID3", "LastGameID4",
                                           "LastGameID5"};
    private final String LASTGAME_PATH[] = {"LastGamePath1", "LastGamePath2", "LastGamePath3", "LastGamePath4",
                                            "LastGamePath5"};
    private final JMenuItem gameOpenFile, gameOpenGame, gameRefresh, gameExit, gameCloseTLK;
    private final JMenuItem gameLastGame[] = new JMenuItem[LASTGAME_IDS.length];
    private final List<Integer> lastGameID = new ArrayList<Integer>();
    private final List<String> lastGamePath = new ArrayList<String>();

    private GameMenu(Preferences prefs, NearInfinity browser)
    {
      super("Game");
      setMnemonic(KeyEvent.VK_G);

      gameOpenFile = makeMenuItem("Open File...", KeyEvent.VK_F, Icons.getIcon("Open16.gif"), KeyEvent.VK_I, this);
      add(gameOpenFile);
      gameOpenGame = makeMenuItem("Open Game...", KeyEvent.VK_O, Icons.getIcon("Open16.gif"), KeyEvent.VK_O, browser);
      gameOpenGame.setActionCommand("Open");
      add(gameOpenGame);
      gameRefresh = makeMenuItem("Refresh Tree", KeyEvent.VK_R, Icons.getIcon("Refresh16.gif"), -1, browser);
      gameRefresh.setAccelerator(KeyStroke.getKeyStroke(KeyEvent.VK_F5, 0));
      gameRefresh.setActionCommand("Refresh");
      add(gameRefresh);
      gameCloseTLK = makeMenuItem("Release Dialog.tlk Lock", KeyEvent.VK_D, Icons.getIcon("Release16.gif"), -1, this);
      add(gameCloseTLK);

      addSeparator();

      for (int i = 0; i < LASTGAME_IDS.length; i++) {
        int gameid = prefs.getInt(LASTGAME_IDS[i], -1);
        String gamepath = prefs.get(LASTGAME_PATH[i], null);
        if (gameid != -1 && gamepath != null && new FileCI(gamepath).exists()) {
          lastGameID.add(new Integer(gameid));
          lastGamePath.add(gamepath);
        }
      }
      for (int i = 0; i < lastGameID.size(); i++) {
        gameLastGame[i] = new JMenuItem(i + 1 + " " + ResourceFactory.getGameName(lastGameID.get(i).intValue())
<<<<<<< HEAD
					+ " @ " + lastGamePath.get(i));
=======
                                        + " @ " + lastGamePath.get(i));
>>>>>>> b0f6a33d
        gameLastGame[i].setToolTipText(lastGamePath.get(i));
        gameLastGame[i].addActionListener(this);
        gameLastGame[i].setActionCommand("OpenOldGame");
        add(gameLastGame[i]);
      }
      for (int i = lastGameID.size(); i < LASTGAME_IDS.length; i++) {
        gameLastGame[i] = new JMenuItem(String.valueOf(i + 1));
        gameLastGame[i].setEnabled(false);
        gameLastGame[i].addActionListener(this);
        gameLastGame[i].setActionCommand("OpenOldGame");
        add(gameLastGame[i]);
      }

      addSeparator();

      gameExit = makeMenuItem("Quit", KeyEvent.VK_Q, Icons.getIcon("Exit16.gif"), KeyEvent.VK_Q, browser);
      gameExit.setActionCommand("Exit");
      add(gameExit);
    }

    private void gameLoaded(int oldGame, String oldFile)
    {
      int newIndex = -1;
      for (int i = 0; i < lastGamePath.size(); i++)
        if (ResourceFactory.getKeyfile().toString().equalsIgnoreCase(lastGamePath.get(i)))
          newIndex = i;
      if (newIndex != -1) {
        lastGameID.remove(newIndex);
        lastGamePath.remove(newIndex);
      }
      if (oldGame != -1) {
        int oldIndex = -1;
        for (int i = 0; i < lastGamePath.size(); i++)
          if (oldFile.equalsIgnoreCase(lastGamePath.get(i)))
            oldIndex = i;
        if (oldIndex != -1) {
          lastGameID.remove(oldIndex);
          lastGamePath.remove(oldIndex);
        }
        lastGameID.add(0, new Integer(oldGame));
        lastGamePath.add(0, oldFile);
      }
      while (lastGameID.size() > 5) {
        lastGamePath.remove(lastGameID.size() - 1);
        lastGameID.remove(lastGameID.size() - 1);
      }
      if (newIndex != 1 || oldGame != -1) {
        for (int i = 0; i < lastGameID.size(); i++) {
          gameLastGame[i].setText(i + 1 + " " + ResourceFactory.getGameName(lastGameID.get(i).intValue())
<<<<<<< HEAD
				  + " @ " + lastGamePath.get(i));
=======
                                  + " @ " + lastGamePath.get(i));
>>>>>>> b0f6a33d
          gameLastGame[i].setToolTipText(lastGamePath.get(i));
          gameLastGame[i].setEnabled(true);
        }
        for (int i = lastGameID.size(); i < LASTGAME_IDS.length; i++) {
          gameLastGame[i].setText(String.valueOf(i + 1));
          gameLastGame[i].setEnabled(false);
        }
      }
    }

    private void storePreferences(Preferences prefs)
    {
      for (int i = 0; i < LASTGAME_IDS.length; i++) {
        if (i < lastGameID.size()) {
          prefs.putInt(LASTGAME_IDS[i], lastGameID.get(i).intValue());
          prefs.put(LASTGAME_PATH[i], lastGamePath.get(i));
        }
      }
    }

    public void actionPerformed(ActionEvent event)
    {
      if (event.getSource() == gameOpenFile) {
        OpenFileFrame openframe = (OpenFileFrame)ChildFrame.getFirstFrame(OpenFileFrame.class);
        if (openframe == null)
          openframe = new OpenFileFrame();
        openframe.setVisible(true);
      }
      else if (event.getActionCommand().equals("OpenOldGame")) {
        int selected = -1;
        for (int i = 0; i < gameLastGame.length; i++)
          if (event.getSource() == gameLastGame[i])
            selected = i;
        File keyfile = new FileCI(lastGamePath.get(selected));
        if (!keyfile.exists())
          JOptionPane.showMessageDialog(NearInfinity.getInstance(), lastGamePath.get(selected) +
                                                                    " could not be found",
                                        "Open game failed", JOptionPane.ERROR_MESSAGE);
        else
          NearInfinity.getInstance().openGame(keyfile);
      }
      else if (event.getSource() == gameCloseTLK) {
        StringResource.close();
        JOptionPane.showMessageDialog(NearInfinity.getInstance(), "Read lock released",
                                      "Release Dialog.tlk", JOptionPane.INFORMATION_MESSAGE);
      }
    }
  }

  ///////////////////////////////
  // File Menu
  ///////////////////////////////

  private static final class FileMenu extends JMenu implements ActionListener
  {
    private static final class ResInfo {
      public final String label;
      public final StructureFactory.ResType resId;
      private int supportedGames;

      public ResInfo(StructureFactory.ResType id, String text) {
        this(id, text, new int[]{ResourceFactory.ID_BG1, ResourceFactory.ID_BG1TOTSC, ResourceFactory.ID_TORMENT,
                                 ResourceFactory.ID_ICEWIND, ResourceFactory.ID_ICEWINDHOW,
                                 ResourceFactory.ID_ICEWINDHOWTOT, ResourceFactory.ID_ICEWIND2,
                                 ResourceFactory.ID_BG2, ResourceFactory.ID_BG2TOB, ResourceFactory.ID_TUTU});
      }

      public ResInfo(StructureFactory.ResType id, String text, int[] games) {
        resId = id;
        label = text;
        supportedGames = 0;
        if (games != null)
          for (final int g : games)
            supportedGames |= 1 << g;
      }

      public boolean gameSupported(int game) {
        return (game >= 0 && game < 32 && (supportedGames & (1 << game)) != 0);
      }
    }

    private static final ResInfo RESOURCE[] = {
        new ResInfo(StructureFactory.ResType.RES_2DA, "2DA"),
        new ResInfo(StructureFactory.ResType.RES_ARE, "ARE"),
        new ResInfo(StructureFactory.ResType.RES_BCS, "BCS"),
        new ResInfo(StructureFactory.ResType.RES_BIO, "BIO",
            new int[]{ResourceFactory.ID_BG2, ResourceFactory.ID_BG2TOB, ResourceFactory.ID_TUTU}),
        new ResInfo(StructureFactory.ResType.RES_CHR, "CHR", new int[]{ResourceFactory.ID_BG1, ResourceFactory.ID_BG1TOTSC,
                    ResourceFactory.ID_BG2, ResourceFactory.ID_BG2TOB, ResourceFactory.ID_TUTU, ResourceFactory.ID_ICEWIND,
                    ResourceFactory.ID_ICEWINDHOW, ResourceFactory.ID_ICEWINDHOWTOT, ResourceFactory.ID_ICEWIND2}),
        new ResInfo(StructureFactory.ResType.RES_CRE, "CRE"),
        new ResInfo(StructureFactory.ResType.RES_EFF, "EFF", new int[]{ResourceFactory.ID_BG1, ResourceFactory.ID_BG1TOTSC,
                    ResourceFactory.ID_BG2, ResourceFactory.ID_BG2TOB, ResourceFactory.ID_TUTU}),
        new ResInfo(StructureFactory.ResType.RES_IDS, "IDS"),
        new ResInfo(StructureFactory.ResType.RES_ITM, "ITM"),
        new ResInfo(StructureFactory.ResType.RES_INI, "INI", new int[]{ResourceFactory.ID_TORMENT, ResourceFactory.ID_ICEWIND,
                    ResourceFactory.ID_ICEWINDHOW, ResourceFactory.ID_ICEWINDHOWTOT, ResourceFactory.ID_ICEWIND2}),
        new ResInfo(StructureFactory.ResType.RES_PRO, "PRO",
            new int[]{ResourceFactory.ID_BG2, ResourceFactory.ID_BG2TOB, ResourceFactory.ID_TUTU}),
        new ResInfo(StructureFactory.ResType.RES_RES, "RES", new int[]{ResourceFactory.ID_ICEWIND,
                    ResourceFactory.ID_ICEWINDHOW, ResourceFactory.ID_ICEWINDHOWTOT, ResourceFactory.ID_ICEWIND2}),
        new ResInfo(StructureFactory.ResType.RES_SPL, "SPL"),
        new ResInfo(StructureFactory.ResType.RES_SRC, "SRC", new int[]{ResourceFactory.ID_TORMENT,
                    ResourceFactory.ID_ICEWIND2}),
        new ResInfo(StructureFactory.ResType.RES_STO, "STO"),
        new ResInfo(StructureFactory.ResType.RES_VEF, "VEF", new int[]{ResourceFactory.ID_BG2, ResourceFactory.ID_BG2TOB,
                    ResourceFactory.ID_TUTU}),
        new ResInfo(StructureFactory.ResType.RES_VVC, "VVC", new int[]{ResourceFactory.ID_BG2, ResourceFactory.ID_BG2TOB,
                    ResourceFactory.ID_TUTU}),
        new ResInfo(StructureFactory.ResType.RES_WED, "WED"),
        new ResInfo(StructureFactory.ResType.RES_WFX, "WFX", new int[]{ResourceFactory.ID_BG2, ResourceFactory.ID_BG2TOB,
                    ResourceFactory.ID_TUTU}),
        new ResInfo(StructureFactory.ResType.RES_WMAP, "WMAP"),
    };

    private final JMenu newFileMenu;
    private final JMenuItem fileOpenNew, fileExport, fileAddCopy, fileRename, fileDelete, fileConvertCHR, fileViewArea;

    private FileMenu()
    {
      super("File");
      setMnemonic(KeyEvent.VK_F);

      newFileMenu = new JMenu("New Resource");
      newFileMenu.setIcon(Icons.getIcon("New16.gif"));
      newFileMenu.setMnemonic(KeyEvent.VK_N);
      add(newFileMenu);
      fileOpenNew = makeMenuItem("Open in New Window", KeyEvent.VK_W, Icons.getIcon("Open16.gif"), -1, this);
      fileOpenNew.setEnabled(false);
      add(fileOpenNew);
      fileExport = makeMenuItem("Export...", KeyEvent.VK_E, Icons.getIcon("Export16.gif"), -1, this);
      fileExport.setEnabled(false);
      add(fileExport);
      fileAddCopy = makeMenuItem("Add Copy Of...", KeyEvent.VK_A, Icons.getIcon("Add16.gif"), -1, this);
      fileAddCopy.setEnabled(false);
      add(fileAddCopy);
      fileRename = makeMenuItem("Rename...", KeyEvent.VK_R, Icons.getIcon("Edit16.gif"), -1, this);
      fileRename.setEnabled(false);
      add(fileRename);
      fileDelete = makeMenuItem("Delete", KeyEvent.VK_D, Icons.getIcon("Delete16.gif"), -1, this);
      fileDelete.setEnabled(false);
      add(fileDelete);

      addSeparator();

      fileConvertCHR =
      makeMenuItem("Convert CHR to CRE...", KeyEvent.VK_C, Icons.getIcon("Redo16.gif"), -1, this);
      fileConvertCHR.setEnabled(false);
      add(fileConvertCHR);
      fileViewArea = makeMenuItem("View Area (Experimental)", KeyEvent.VK_V, Icons.getIcon("Volume16.gif"), -1, this);
      fileViewArea.setEnabled(false);
      add(fileViewArea);
    }

    private void gameLoaded()
    {
      if (newFileMenu != null) {
        newFileMenu.removeAll();

        for (final ResInfo res : RESOURCE) {
          if (res.gameSupported(ResourceFactory.getGameID())) {
            JMenuItem newFile = new JMenuItem(res.label);
            newFile.addActionListener(this);
            newFile.setActionCommand(res.label);
            newFile.setEnabled(true);
            newFileMenu.add(newFile);
          }
        }
        newFileMenu.setEnabled(newFileMenu.getItemCount() > 0);
      }
    }

    public void actionPerformed(ActionEvent event)
    {
      if (event.getSource() == fileConvertCHR)
        CreResource.convertCHRtoCRE(((Resource)NearInfinity.getInstance().getViewable()).getResourceEntry());
      else if (event.getSource() == fileViewArea)
        new ViewerGraphics((AreResource)NearInfinity.getInstance().getViewable());
      else if (event.getSource() == fileOpenNew) {
        Resource res = ResourceFactory.getResource(
                NearInfinity.getInstance().getResourceTree().getSelected());
        if (res != null)
          new ViewFrame(NearInfinity.getInstance(), res);
      }
      else if (event.getSource() == fileExport)
        ResourceFactory.getInstance().exportResource(
                NearInfinity.getInstance().getResourceTree().getSelected(), NearInfinity.getInstance());
      else if (event.getSource() == fileAddCopy)
        ResourceFactory.getInstance().saveCopyOfResource(
                NearInfinity.getInstance().getResourceTree().getSelected());
      else if (event.getSource() == fileRename) {
        FileResourceEntry entry = (FileResourceEntry)NearInfinity.getInstance().getResourceTree().getSelected();
        String filename = JOptionPane.showInputDialog(NearInfinity.getInstance(), "Enter new filename",
                                                      "Rename " + entry.toString(),
                                                      JOptionPane.QUESTION_MESSAGE);
        if (filename == null)
          return;
        if (!filename.toUpperCase().endsWith(entry.getExtension()))
          filename = filename + '.' + entry.getExtension();
        if (new FileCI(entry.getActualFile().getParentFile(), filename).exists()) {
          JOptionPane.showMessageDialog(NearInfinity.getInstance(), "File already exists!", "Error",
                                        JOptionPane.ERROR_MESSAGE);
          return;
        }
        entry.renameFile(filename);
        ResourceFactory.getInstance().getResources().resourceEntryChanged(entry);
      }
      else if (event.getSource() == fileDelete) {
        FileResourceEntry entry = (FileResourceEntry)NearInfinity.getInstance().getResourceTree().getSelected();
        String options[] = {"Delete", "Cancel"};
        if (JOptionPane.showOptionDialog(NearInfinity.getInstance(), "Are you sure you want to delete " +
                                                                     entry +
                                                                     '?',
                                         "Delete file", JOptionPane.YES_NO_OPTION,
                                         JOptionPane.WARNING_MESSAGE, null, options, options[0]) == 1)
          return;
        NearInfinity.getInstance().removeViewable();
        ResourceFactory.getInstance().getResources().removeResourceEntry(entry);
        entry.deleteFile();
      } else {
        for (final ResInfo res : RESOURCE) {
          if (event.getActionCommand().equals(res.label)) {
            StructureFactory.getInstance().newResource(res.resId, NearInfinity.getInstance());
          }
        }
      }
    }

    private void resourceEntrySelected(ResourceEntry entry)
    {
      fileOpenNew.setEnabled(entry != null);
      fileExport.setEnabled(entry != null);
      fileAddCopy.setEnabled(entry != null);
      fileRename.setEnabled(entry instanceof FileResourceEntry);
      fileDelete.setEnabled(entry instanceof FileResourceEntry);
    }

    private void resourceShown(Resource res)
    {
      fileConvertCHR.setEnabled(res != null && res.getResourceEntry().getExtension().equalsIgnoreCase("CHR"));
      fileViewArea.setEnabled(res != null && res instanceof AreResource);
    }
  }

  ///////////////////////////////
  // Edit Menu
  ///////////////////////////////

  private static final class EditMenu extends JMenu implements ActionListener
  {
    private final JMenuItem editString, editString2, editBIFF, editVarVar;

    private EditMenu()
    {
      super("Edit");
      setMnemonic(KeyEvent.VK_E);

      editString =
      makeMenuItem("Dialog.tlk", KeyEvent.VK_D, Icons.getIcon("Edit16.gif"), KeyEvent.VK_S, this);
      add(editString);
      editString2 = makeMenuItem("DialogF.tlk", KeyEvent.VK_F, Icons.getIcon("Edit16.gif"), -1, this);
      add(editString2);
      editVarVar = makeMenuItem("Var.var", KeyEvent.VK_V, Icons.getIcon("RowInsertAfter16.gif"), -1, this);
      add(editVarVar);
      editBIFF = makeMenuItem("BIFF", KeyEvent.VK_B, Icons.getIcon("Edit16.gif"), KeyEvent.VK_E, this);
      add(editBIFF);
    }

    private void gameLoaded()
    {
      editString2.setEnabled(new FileCI(ResourceFactory.getRootDir(), "dialogF.tlk").exists());
      editVarVar.setEnabled(new FileCI(ResourceFactory.getRootDir(), "VAR.VAR").exists());
      if (editString2.isEnabled())
        editString2.setToolTipText("");
      else
        editString2.setToolTipText("DialogF.tlk not found");
      if (editVarVar.isEnabled())
        editVarVar.setToolTipText("");
      else
        editVarVar.setToolTipText("Only available for Planescape: Torment");
    }

    public void actionPerformed(ActionEvent event)
    {
      if (event.getSource() == editString) {
        StringEditor editor = null;
        List<ChildFrame> frames = ChildFrame.getFrames(StringEditor.class);
        for (int i = 0; i < frames.size(); i++) {
          StringEditor e = (StringEditor)frames.get(i);
          if (e.getFile().equals(StringResource.getFile()))
            editor = e;
        }
        if (editor == null)
          new StringEditor(StringResource.getFile(), 0);
        else
          editor.setVisible(true);
      }
      else if (event.getSource() == editString2) {
        StringEditor editor = null;
        File file = new FileCI(ResourceFactory.getRootDir(), "dialogF.tlk");
        List<ChildFrame> frames = ChildFrame.getFrames(StringEditor.class);
        for (int i = 0; i < frames.size(); i++) {
          StringEditor e = (StringEditor)frames.get(i);
          if (e.getFile().equals(file))
            editor = e;
        }
        if (editor == null)
          new StringEditor(file, 0);
        else
          editor.setVisible(true);
      }
      else if (event.getSource() == editVarVar) {
        new ViewFrame(NearInfinity.getInstance(),
                      ResourceFactory.getResource(
                              new FileResourceEntry(
                                      new FileCI(ResourceFactory.getRootDir() + "/VAR.VAR"))));
      }
      else if (event.getSource() == editBIFF)
        new BIFFEditor();
    }
  }

  ///////////////////////////////
  // Search Menu
  ///////////////////////////////

  private static final class SearchMenu extends JMenu implements ActionListener
  {
    private final String TEXTSEARCH[] = {"2DA", "BCS", "DLG", "IDS"};
    private final JMenuItem searchString, searchFile;

    private SearchMenu()
    {
      super("Search");
      setMnemonic(KeyEvent.VK_S);

      searchString =
      makeMenuItem("StringRef...", KeyEvent.VK_S, Icons.getIcon("Find16.gif"), KeyEvent.VK_L, this);
      add(searchString);
      searchFile =
      makeMenuItem("CRE/ITM/SPL/STO...", KeyEvent.VK_C, Icons.getIcon("Find16.gif"), KeyEvent.VK_F, this);
      add(searchFile);

      JMenu textSearchMenu = new JMenu("Text Search");
      textSearchMenu.setIcon(Icons.getIcon("Edit16.gif"));
      for (final String type : TEXTSEARCH) {
        JMenuItem textSearch = new JMenuItem(type);
        textSearch.addActionListener(this);
        textSearch.setActionCommand(type);
        textSearchMenu.add(textSearch);
      }
      add(textSearchMenu);
    }

    public void actionPerformed(ActionEvent event)
    {
      if (event.getSource() == searchString) {
        StringLookup lookup = (StringLookup)ChildFrame.getFirstFrame(StringLookup.class);
        if (lookup == null)
          lookup = new StringLookup();
        lookup.setVisible(true);
      }
      else if (event.getSource() == searchFile) {
        SearchFrame search = (SearchFrame)ChildFrame.getFirstFrame(SearchFrame.class);
        if (search == null)
          search = new SearchFrame();
        search.setVisible(true);
      }
      else {
        for (final String type : TEXTSEARCH) {
          if (event.getActionCommand().equals(type)) {
            if (event.getActionCommand().equals("DLG"))
              new DialogSearcher(ResourceFactory.getInstance().getResources(type),
                                 getTopLevelAncestor());
            else
              new TextResourceSearcher(ResourceFactory.getInstance().getResources(type),
                                       getTopLevelAncestor());
            return;
          }
        }
      }
    }
  }

  ///////////////////////////////
  // Tools Menu
  ///////////////////////////////

  private static final class ToolsMenu extends JMenu implements ActionListener
  {
    private final JMenuItem toolInfinityAmp, toolCleanKeyfile, toolCheckAllDialog, toolCheckOverrideDialog;
    private final JMenuItem toolCheckResRef, toolIDSBrowser, toolDropZone, toolCheckCREInv;
    private final JMenuItem toolCheckIDSRef, toolCheckIDSBCSRef, toolCheckScripts, toolCheckStructs;
    private final JMenuItem toolCheckStringUse, toolCheckFileUse, toolMassExport;
    private final JMenuItem toolCheckEffectsIndex;
//    private JMenuItem toolBatchJob;
    private final JCheckBoxMenuItem toolConsole, toolClipBoard;

    private ToolsMenu()
    {
      super("Tools");
      setMnemonic(KeyEvent.VK_T);

      toolInfinityAmp = makeMenuItem("InfinityAmp", KeyEvent.VK_I, Icons.getIcon("Volume16.gif"), -1, this);
      add(toolInfinityAmp);

      addSeparator();

      toolCleanKeyfile =
      makeMenuItem("Keyfile Cleanup", KeyEvent.VK_K, Icons.getIcon("Refresh16.gif"), -1, this);
      add(toolCleanKeyfile);

      addSeparator();

      JMenu checkMenu = new JMenu("Check Triggers & Actions For");
      checkMenu.setIcon(Icons.getIcon("Refresh16.gif"));
      toolCheckAllDialog = new JMenuItem("All Dialogues");
      toolCheckAllDialog.addActionListener(this);
      checkMenu.add(toolCheckAllDialog);
      toolCheckOverrideDialog = new JMenuItem("Override Dialogues Only");
      toolCheckOverrideDialog.addActionListener(this);
      checkMenu.add(toolCheckOverrideDialog);
      add(checkMenu);

      toolCheckScripts =
      makeMenuItem("Check Scripts", KeyEvent.VK_S, Icons.getIcon("Refresh16.gif"), -1, this);
      add(toolCheckScripts);

      toolCheckCREInv =
      makeMenuItem("Find CRE Items Not in Inventory", KeyEvent.VK_C, Icons.getIcon("Refresh16.gif"), -1,
                   this);
      toolCheckCREInv.setToolTipText("Reports items present in the file but not in the inventory");
      add(toolCheckCREInv);

      toolCheckResRef =
      makeMenuItem("Find Illegal ResourceRefs...", KeyEvent.VK_R, Icons.getIcon("Find16.gif"), -1, this);
      toolCheckResRef.setToolTipText("Reports resource references pointing to nonexistent files");
      add(toolCheckResRef);

      JMenu findMenu = new JMenu("Find Unknown IDS References In");
      findMenu.setIcon(Icons.getIcon("Find16.gif"));
      toolCheckIDSBCSRef = new JMenuItem("BCS & BS Files");
      toolCheckIDSBCSRef.addActionListener(this);
      findMenu.add(toolCheckIDSBCSRef);
      toolCheckIDSRef = new JMenuItem("Other Files...");
      toolCheckIDSRef.addActionListener(this);
      findMenu.add(toolCheckIDSRef);
      add(findMenu);
      findMenu.setToolTipText("Reports IDS references to unknown IDS values");
      toolCheckIDSBCSRef.setToolTipText("Note: GTimes, Time, Scroll, ShoutIDs, and Specific are ignored");
      toolCheckIDSRef.setToolTipText("Note: \"0\" references are ignored");

      toolCheckStructs =
      makeMenuItem("Find Corrupted Files...", KeyEvent.VK_F, Icons.getIcon("Find16.gif"), -1, this);
      toolCheckStructs.setToolTipText("Reports structured files with partially overlapping subsections");
      add(toolCheckStructs);

      toolCheckStringUse =
      makeMenuItem("Find Unused Strings", KeyEvent.VK_U, Icons.getIcon("Find16.gif"), -1, this);
      add(toolCheckStringUse);

      toolCheckFileUse = makeMenuItem("Find Unused Files...", -1, Icons.getIcon("Find16.gif"), -1, this);
      add(toolCheckFileUse);

      toolCheckEffectsIndex = makeMenuItem("Find Mis-indexed Effects", -1,
                                           Icons.getIcon("Find16.gif"), -1, this);
      add(toolCheckEffectsIndex);

      addSeparator();

      toolIDSBrowser =
      makeMenuItem("IDS Browser", KeyEvent.VK_B, Icons.getIcon("History16.gif"), KeyEvent.VK_B, this);
      add(toolIDSBrowser);
      toolDropZone =
      makeMenuItem("Script Drop Zone", KeyEvent.VK_Z, Icons.getIcon("History16.gif"), KeyEvent.VK_Z, this);
      add(toolDropZone);

      addSeparator();

      toolMassExport =
      makeMenuItem("Mass Export...", KeyEvent.VK_M, Icons.getIcon("Export16.gif"), -1, this);
      add(toolMassExport);

      addSeparator();

      toolClipBoard = new JCheckBoxMenuItem("Show Clipboard", Icons.getIcon("Paste16.gif"));
      toolClipBoard.addActionListener(this);
      add(toolClipBoard);
      toolConsole = new JCheckBoxMenuItem("Show Debug Console", Icons.getIcon("Properties16.gif"));
      toolConsole.setAccelerator(KeyStroke.getKeyStroke(KeyEvent.VK_D, ActionEvent.CTRL_MASK));
      toolConsole.addActionListener(this);
      add(toolConsole);

//      toolBatchJob = makeMenuItem("Batch jobs", KeyEvent.VK_J, ResourceFactory.getIcon("History16.gif"), KeyEvent.VK_J, this);
//      add(toolBatchJob);
    }

    private static void cleanKeyfile()
    {
      JLabel infolabel = new JLabel("<html><center>This will delete empty BIFFs and remove<br>" +
                                    "references to nonexistent BIFFs.<br><br>" +
                                    "Warning: Your existing " + ResourceFactory.getKeyfile() +
                                    " will be overwritten!<br><br>Continue?</center></html>");
      String options[] = {"Continue", "Cancel"};
      if (JOptionPane.showOptionDialog(NearInfinity.getInstance(), infolabel,
                                       "Keyfile cleanup", JOptionPane.YES_NO_OPTION,
                                       JOptionPane.WARNING_MESSAGE, null, options, options[0]) == 1)
        return;
      boolean updated = ResourceFactory.getKeyfile().cleanUp();
      if (!updated)
        JOptionPane.showMessageDialog(NearInfinity.getInstance(), "No cleanup necessary", "Cleanup completed",
                                      JOptionPane.INFORMATION_MESSAGE);
      else {
        try {
          ResourceFactory.getKeyfile().write();
          JOptionPane.showMessageDialog(NearInfinity.getInstance(), "Operation completed successfully", "Cleanup completed",
                                        JOptionPane.INFORMATION_MESSAGE);
        } catch (IOException e) {
          JOptionPane.showMessageDialog(NearInfinity.getInstance(), "Error writing keyfile", "Error",
                                        JOptionPane.ERROR_MESSAGE);
          e.printStackTrace();
        }
      }
    }

    public void actionPerformed(ActionEvent event)
    {
      if (event.getSource() == toolInfinityAmp) {
        InfinityAmp infAmp = (InfinityAmp)ChildFrame.getFirstFrame(InfinityAmp.class);
        if (infAmp == null)
          infAmp = new InfinityAmp();
        infAmp.setVisible(true);
      }
      else if (event.getSource() == toolIDSBrowser) {
        IdsBrowser browser = (IdsBrowser)ChildFrame.getFirstFrame(IdsBrowser.class);
        if (browser == null)
          browser = new IdsBrowser();
        browser.setVisible(true);
      }
      else if (event.getSource() == toolClipBoard) {
        ClipboardViewer viewer = (ClipboardViewer)ChildFrame.getFirstFrame(
                ClipboardViewer.class);
        if (viewer == null) {
          viewer = new ClipboardViewer();
          viewer.addWindowListener(new WindowAdapter()
          {
            public void windowClosing(WindowEvent e)
            {
              toolClipBoard.setSelected(false);
            }
          });
        }
        viewer.setVisible(toolClipBoard.isSelected());
      }
      else if (event.getSource() == toolConsole) {
        DebugConsole console = (DebugConsole)ChildFrame.getFirstFrame(DebugConsole.class);
        if (console == null) {
          console = new DebugConsole();
          console.addWindowListener(new WindowAdapter()
          {
            public void windowClosing(WindowEvent e)
            {
              toolConsole.setSelected(false);
            }
          });
        }
        console.setVisible(toolConsole.isSelected());
      }
      else if (event.getSource() == toolCleanKeyfile)
        cleanKeyfile();
      else if (event.getSource() == toolDropZone) {
        BcsDropFrame bcsframe = (BcsDropFrame)ChildFrame.getFirstFrame(BcsDropFrame.class);
        if (bcsframe == null)
          bcsframe = new BcsDropFrame();
        bcsframe.setVisible(true);
      }
      else if (event.getSource() == toolCheckAllDialog)
        new DialogCheker(false);
      else if (event.getSource() == toolCheckOverrideDialog)
        new DialogCheker(true);
      else if (event.getSource() == toolCheckResRef)
        new ResRefChecker();
      else if (event.getSource() == toolCheckCREInv)
        new CreInvChecker();
      else if (event.getSource() == toolCheckIDSRef)
        new IDSRefChecker();
      else if (event.getSource() == toolCheckIDSBCSRef)
        new BCSIDSChecker();
      else if (event.getSource() == toolCheckScripts)
        new ScriptChecker();
      else if (event.getSource() == toolCheckStructs)
        new StructChecker();
      else if (event.getSource() == toolCheckStringUse)
        new StringUseChecker();
      else if (event.getSource() == toolCheckFileUse)
        new ResourceUseChecker(NearInfinity.getInstance());
      else if (event.getSource() == toolMassExport)
        new MassExporter();
      else if (event.getSource() == toolCheckEffectsIndex)
        new EffectsIndexChecker();
    }
  }

  ///////////////////////////////
  // Help Menu
  ///////////////////////////////

  private static final class HelpMenu extends JMenu implements ActionListener
  {
    private final JMenuItem helpAbout, helpLicense, helpBsdLicense;

    private HelpMenu()
    {
      super("Help");
      setMnemonic(KeyEvent.VK_H);

      helpAbout = makeMenuItem("About Near Infinity", KeyEvent.VK_A, Icons.getIcon("About16.gif"), -1, this);
      add(helpAbout);

      helpLicense =
      makeMenuItem("Near Infinity License", KeyEvent.VK_N, Icons.getIcon("Edit16.gif"), -1, this);
      add(helpLicense);

      helpBsdLicense =
      makeMenuItem("Plastic XP License", KeyEvent.VK_P, Icons.getIcon("Edit16.gif"), -1, this);
      add(helpBsdLicense);
    }

    public void actionPerformed(ActionEvent event)
    {
      if (event.getSource() == helpAbout) {
        JLabel label1 = new JLabel("Near Infinity " + VERSION, JLabel.CENTER);
        JLabel label2 = new JLabel("Copyright (©) 2001-2005 - Jon Olav Hauglid", JLabel.CENTER);
        JLabel label3 = new JLabel(
                "<html><a href=http://www.idi.ntnu.no/~joh/ni/>http://www.idi.ntnu.no/~joh/ni/</a></html>",
                JLabel.CENTER);
        label3.addMouseListener(new MouseAdapter()
        {
          public void mouseClicked(MouseEvent event)
          {
            if (!java.awt.Desktop.isDesktopSupported()) {
              JOptionPane.showMessageDialog(NearInfinity.getInstance(), "I can't open an url on this system", "Attention",
                                            JOptionPane.PLAIN_MESSAGE);
            } else {
              try {
                final java.net.URI url = new java.net.URI("http://www.idi.ntnu.no/~joh/ni/");
                java.awt.Desktop desktop = java.awt.Desktop.getDesktop();
                if (!desktop.isSupported(java.awt.Desktop.Action.BROWSE)) {
                  JOptionPane.showMessageDialog(NearInfinity.getInstance(), "I can't open an url on this system", "Attention",
                                                JOptionPane.PLAIN_MESSAGE);
                } else {
                  desktop.browse(url);
                }
              } catch (IOException e) {
                e.printStackTrace();
              } catch (java.net.URISyntaxException e) {
                e.printStackTrace();
              }
            }
          }
        });
        label3.setCursor(Cursor.getPredefinedCursor(Cursor.HAND_CURSOR));
        Font defaultfont = label1.getFont();
        label1.setFont(defaultfont.deriveFont(Font.BOLD, 20.0f));
        label2.setFont(defaultfont.deriveFont(13.0f));
        label3.setFont(defaultfont.deriveFont(13.0f));

        JPanel panel = new JPanel();
        GridBagLayout gbl = new GridBagLayout();
        GridBagConstraints gbc = new GridBagConstraints();
        panel.setLayout(gbl);

        gbc.insets = new Insets(6, 6, 3, 6);
        gbc.weightx = 1.0;
        gbc.fill = GridBagConstraints.HORIZONTAL;
        gbc.gridwidth = GridBagConstraints.REMAINDER;
        gbl.setConstraints(label1, gbc);
        panel.add(label1);
        gbc.insets = new Insets(3, 6, 0, 6);
        gbl.setConstraints(label2, gbc);
        panel.add(label2);
        gbc.insets = new Insets(0, 6, 3, 6);
        gbl.setConstraints(label3, gbc);
        panel.add(label3);
        JLabel label4 = new JLabel("This program is free and may be distributed according", JLabel.CENTER);
        JLabel label5 = new JLabel("to the terms of the GNU Lesser General Public License.", JLabel.CENTER);
        JLabel label6 = new JLabel("Most icons (©) eclipse.org - Common Public License.", JLabel.CENTER);
        JLabel label7 = new JLabel(
                "Plastic XP L&F (©) jgoodies.com - Berkeley Software Distribution License.", JLabel.CENTER);
        label4.setFont(defaultfont.deriveFont(11.0f));
        label5.setFont(defaultfont.deriveFont(11.0f));
        label6.setFont(defaultfont.deriveFont(11.0f));
        label7.setFont(defaultfont.deriveFont(11.0f));
        gbc.insets = new Insets(3, 6, 0, 6);
        gbl.setConstraints(label4, gbc);
        panel.add(label4);
        gbc.insets.top = 0;
        gbl.setConstraints(label5, gbc);
        panel.add(label5);
        gbc.insets.top = 6;
        gbl.setConstraints(label6, gbc);
        panel.add(label6);
        gbc.insets.top = 0;
        gbl.setConstraints(label7, gbc);
        panel.add(label7);

        JOptionPane.showMessageDialog(NearInfinity.getInstance(), panel, "About Near Infinity",
                                      JOptionPane.PLAIN_MESSAGE);
      }
      else if (event.getSource() == helpLicense) {
        JPanel panel = new JPanel(new BorderLayout());
        JTextPane tphelp = new JTextPane();
        try {
          tphelp.setPage(NearInfinity.class.getResource("License.txt"));
        } catch (IOException e) {
          e.printStackTrace();
        }
        tphelp.setEditable(false);
        tphelp.setBorder(BorderFactory.createEmptyBorder(3, 3, 3, 3));
        panel.add(new JScrollPane(tphelp), BorderLayout.CENTER);
        panel.setPreferredSize(new Dimension(500, 400));
        JOptionPane.showMessageDialog(NearInfinity.getInstance(), panel, "LGPL License",
                                      JOptionPane.PLAIN_MESSAGE);
      }
      else if (event.getSource() == helpBsdLicense) {
        JPanel panel = new JPanel(new BorderLayout());
        JTextPane tphelp = new JTextPane();
        try {
          tphelp.setPage(NearInfinity.class.getResource("bsd-license.txt"));
        } catch (IOException e) {
          e.printStackTrace();
        }
        tphelp.setEditable(false);
        tphelp.setBorder(BorderFactory.createEmptyBorder(3, 3, 3, 3));
        panel.add(new JScrollPane(tphelp), BorderLayout.CENTER);
        panel.setPreferredSize(new Dimension(500, 400));
        JOptionPane.showMessageDialog(NearInfinity.getInstance(), panel, "BSD License",
                                      JOptionPane.PLAIN_MESSAGE);
      }
    }
  }
}<|MERGE_RESOLUTION|>--- conflicted
+++ resolved
@@ -498,11 +498,7 @@
       }
       for (int i = 0; i < lastGameID.size(); i++) {
         gameLastGame[i] = new JMenuItem(i + 1 + " " + ResourceFactory.getGameName(lastGameID.get(i).intValue())
-<<<<<<< HEAD
-					+ " @ " + lastGamePath.get(i));
-=======
                                         + " @ " + lastGamePath.get(i));
->>>>>>> b0f6a33d
         gameLastGame[i].setToolTipText(lastGamePath.get(i));
         gameLastGame[i].addActionListener(this);
         gameLastGame[i].setActionCommand("OpenOldGame");
@@ -552,11 +548,7 @@
       if (newIndex != 1 || oldGame != -1) {
         for (int i = 0; i < lastGameID.size(); i++) {
           gameLastGame[i].setText(i + 1 + " " + ResourceFactory.getGameName(lastGameID.get(i).intValue())
-<<<<<<< HEAD
-				  + " @ " + lastGamePath.get(i));
-=======
                                   + " @ " + lastGamePath.get(i));
->>>>>>> b0f6a33d
           gameLastGame[i].setToolTipText(lastGamePath.get(i));
           gameLastGame[i].setEnabled(true);
         }
